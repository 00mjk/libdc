--- conflicted
+++ resolved
@@ -60,12 +60,6 @@
 dc_status_t
 hw_ostc3_device_fwupdate (dc_device_t *abstract, const char *filename);
 
-<<<<<<< HEAD
-dc_status_t
-hw_ostc3_parser_create (dc_parser_t **out, dc_context_t *context, unsigned int serial, unsigned int model);
-
-=======
->>>>>>> 44f629f0
 #ifdef __cplusplus
 }
 #endif /* __cplusplus */
