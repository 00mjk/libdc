--- conflicted
+++ resolved
@@ -108,17 +108,12 @@
 	DC_FAMILY_COCHRAN_COMMANDER = (14 << 16),
 	/* Tecdiving */
 	DC_FAMILY_TECDIVING_DIVECOMPUTEREU = (15 << 16),
-<<<<<<< HEAD
-	/* Garmin */
-	DC_FAMILY_GARMIN = (16 << 16),
-	/* Deepblu */
-	DC_FAMILY_DEEPBLU = (17 << 16),
-	/* McLean */
-	DC_FAMILY_MCLEAN_EXTREME = (18 << 16),
-=======
 	/* McLean */
 	DC_FAMILY_MCLEAN_EXTREME = (16 << 16),
->>>>>>> c065a784
+	/* Garmin */
+	DC_FAMILY_GARMIN = (17 << 16),
+	/* Deepblu */
+	DC_FAMILY_DEEPBLU = (18 << 16),
 } dc_family_t;
 
 #ifdef __cplusplus
