/*
 * libdivecomputer
 *
 * Copyright (C) 2008 Jef Driesen
 *
 * This library is free software; you can redistribute it and/or
 * modify it under the terms of the GNU Lesser General Public
 * License as published by the Free Software Foundation; either
 * version 2.1 of the License, or (at your option) any later version.
 *
 * This library is distributed in the hope that it will be useful,
 * but WITHOUT ANY WARRANTY; without even the implied warranty of
 * MERCHANTABILITY or FITNESS FOR A PARTICULAR PURPOSE.  See the GNU
 * Lesser General Public License for more details.
 *
 * You should have received a copy of the GNU Lesser General Public
 * License along with this library; if not, write to the Free Software
 * Foundation, Inc., 51 Franklin Street, Fifth Floor, Boston,
 * MA 02110-1301 USA
 */

#ifdef HAVE_CONFIG_H
#include "config.h"
#endif

#include <stdlib.h> // malloc, free
#include <string.h>	// strerror
#include <errno.h>	// errno
#include <unistd.h>	// open, close, read, write
#include <fcntl.h>	// fcntl
#include <termios.h>	// tcgetattr, tcsetattr, cfsetispeed, cfsetospeed, tcflush, tcsendbreak
#include <sys/ioctl.h>	// ioctl
#include <sys/time.h>	// gettimeofday
#include <time.h>	// nanosleep
#ifdef HAVE_LINUX_SERIAL_H
#include <linux/serial.h>
#endif
#ifdef HAVE_IOKIT_SERIAL_IOSS_H
#include <IOKit/serial/ioss.h>
#endif
#include <stdio.h>
#include <sys/types.h>
#include <dirent.h>
#include <fnmatch.h>

#ifndef TIOCINQ
#define TIOCINQ FIONREAD
#endif

#ifdef ENABLE_PTY
#define NOPTY (errno != EINVAL && errno != ENOTTY)
#else
#define NOPTY 1
#endif

#include "serial.h"
#include "context-private.h"

struct serial_t {
	/* Library context. */
	dc_context_t *context;
	/*
	 * The file descriptor corresponding to the serial port.
	 */
	int fd;
	long timeout;
	/*
	 * Serial port settings are saved into this variable immediately
	 * after the port is opened. These settings are restored when the
	 * serial port is closed.
	 */
	struct termios tty;
	/* Half-duplex settings */
	int halfduplex;
	unsigned int baudrate;
	unsigned int nbits;
};


int
serial_enumerate (serial_callback_t callback, void *userdata)
{
	DIR *dp = NULL;
	struct dirent *ep = NULL;
	const char *dirname = "/dev";
	const char *patterns[] = {
#if defined (__APPLE__)
		"tty.*",
#else
		"ttyS*",
		"ttyUSB*",
		"ttyACM*",
		"rfcomm*",
#endif
		NULL
	};

	dp = opendir (dirname);
	if (dp == NULL) {
		return -1;
	}

	while ((ep = readdir (dp)) != NULL) {
		for (size_t i = 0; patterns[i] != NULL; ++i) {
			if (fnmatch (patterns[i], ep->d_name, 0) == 0) {
				char filename[1024];
				int n = snprintf (filename, sizeof (filename), "%s/%s", dirname, ep->d_name);
				if (n >= sizeof (filename)) {
					closedir (dp);
					return -1;
				}

				callback (filename, userdata);
				break;
			}
		}
	}

	closedir (dp);

	return 0;
}


//
// Open the serial port.
//

int
serial_open (serial_t **out, dc_context_t *context, const char* name)
{
	if (out == NULL)
		return -1; // EINVAL (Invalid argument)

	INFO (context, "Open: name=%s", name ? name : "");

	// Allocate memory.
	serial_t *device = (serial_t *) malloc (sizeof (serial_t));
	if (device == NULL) {
		SYSERROR (context, errno);
		return -1; // ENOMEM (Not enough space)
	}

	// Library context.
	device->context = context;

	// Default to blocking reads.
	device->timeout = -1;

	// Default to full-duplex.
	device->halfduplex = 0;
	device->baudrate = 0;
	device->nbits = 0;

	// Open the device in non-blocking mode, to return immediately
	// without waiting for the modem connection to complete.
	device->fd = open (name, O_RDWR | O_NOCTTY | O_NONBLOCK);
	if (device->fd == -1) {
		SYSERROR (context, errno);
		free (device);
		return -1; // Error during open call.
	}

#ifndef ENABLE_PTY
	// Enable exclusive access mode.
	if (ioctl (device->fd, TIOCEXCL, NULL) != 0) {
		SYSERROR (context, errno);
		close (device->fd);
		free (device);
		return -1;
	}
#endif

	// Retrieve the current terminal attributes, to
	// be able to restore them when closing the device.
	// It is also used to check if the obtained
	// file descriptor represents a terminal device.
	if (tcgetattr (device->fd, &device->tty) != 0) {
		SYSERROR (context, errno);
		close (device->fd);
		free (device);
		return -1;
	}

	*out = device;

	return 0;
}

//
// Close the serial port.
//

int
serial_close (serial_t *device)
{
	if (device == NULL)
		return 0;

	// Restore the initial terminal attributes.
	if (tcsetattr (device->fd, TCSANOW, &device->tty) != 0) {
		SYSERROR (device->context, errno);
		close (device->fd);
		free (device);
		return -1;
	}

#ifndef ENABLE_PTY
	// Disable exclusive access mode.
	ioctl (device->fd, TIOCNXCL, NULL);
#endif

	// Close the device.
	if (close (device->fd) != 0) {
		SYSERROR (device->context, errno);
		free (device);
		return -1;
	}

	// Free memory.
	free (device);

	return 0;
}

//
// Configure the serial port (baudrate, databits, parity, stopbits and flowcontrol).
//

int
serial_configure (serial_t *device, int baudrate, int databits, int parity, int stopbits, int flowcontrol)
{
	if (device == NULL)
		return -1; // EINVAL (Invalid argument)

	INFO (device->context, "Configure: baudrate=%i, databits=%i, parity=%i, stopbits=%i, flowcontrol=%i",
		baudrate, databits, parity, stopbits, flowcontrol);

	// Retrieve the current settings.
	struct termios tty;
	memset (&tty, 0, sizeof (tty));
	if (tcgetattr (device->fd, &tty) != 0) {
		SYSERROR (device->context, errno);
		return -1;
	}

	// Setup raw input/output mode without echo.
	tty.c_iflag &= ~(IGNBRK | BRKINT | ISTRIP | INLCR | IGNCR | ICRNL);
	tty.c_oflag &= ~(OPOST);
	tty.c_lflag &= ~(ICANON | ECHO | ISIG | IEXTEN);

	// Enable the receiver (CREAD) and ignore modem control lines (CLOCAL).
	tty.c_cflag |= (CLOCAL | CREAD);

    // VMIN is the minimum number of characters for non-canonical read
    // and VTIME is the timeout in deciseconds for non-canonical read.
    // Setting both of these parameters to zero implies that a read
    // will return immediately, only giving the currently available
    // characters (non-blocking read behaviour). However, a non-blocking
    // read (or write) can also be achieved by using O_NONBLOCK.
    // But together with VMIN = 1, it becomes possible to recognize
    // the difference between a timeout and modem disconnect (EOF)
    // when read() returns zero.
	tty.c_cc[VMIN] = 1;
	tty.c_cc[VTIME] = 0;

	// Set the baud rate.
	int custom = 0;
	speed_t baud = 0;
	switch (baudrate) {
	case 0: baud = B0; break;
	case 50: baud = B50; break;
	case 75: baud = B75; break;
	case 110: baud = B110; break;
	case 134: baud = B134; break;
	case 150: baud = B150; break;
	case 200: baud = B200; break;
	case 300: baud = B300; break;
	case 600: baud = B600; break;
	case 1200: baud = B1200; break;
	case 1800: baud = B1800; break;
	case 2400: baud = B2400; break;
	case 4800: baud = B4800; break;
	case 9600: baud = B9600; break;
	case 19200: baud = B19200; break;
	case 38400: baud = B38400; break;
#ifdef B57600
	case 57600: baud = B57600; break;
#endif
#ifdef B115200
	case 115200: baud = B115200; break;
#endif
#ifdef B230400
	case 230400: baud = B230400; break;
#endif
#ifdef B460800
	case 460800: baud = B460800; break;
#endif
#ifdef B500000
	case 500000: baud = B500000; break;
#endif
#ifdef B576000
	case 576000: baud = B576000; break;
#endif
#ifdef B921600
	case 921600: baud = B921600; break;
#endif
#ifdef B1000000
	case 1000000: baud = B1000000; break;
#endif
#ifdef B1152000
	case 1152000: baud = B1152000; break;
#endif
#ifdef B1500000
	case 1500000: baud = B1500000; break;
#endif
#ifdef B2000000
	case 2000000: baud = B2000000; break;
#endif
#ifdef B2500000
	case 2500000: baud = B2500000; break;
#endif
#ifdef B3000000
	case 3000000: baud = B3000000; break;
#endif
#ifdef B3500000
	case 3500000: baud = B3500000; break;
#endif
#ifdef B4000000
	case 4000000: baud = B4000000; break;
#endif
	default:
		baud = B38400; /* Required for custom baudrates on linux. */
		custom = 1;
		break;
	}
	if (cfsetispeed (&tty, baud) != 0 ||
		cfsetospeed (&tty, baud) != 0) {
		SYSERROR (device->context, errno);
		return -1;
	}

	// Set the character size.
	tty.c_cflag &= ~CSIZE;
	switch (databits) {
	case 5:
		tty.c_cflag |= CS5;
		break;
	case 6:
		tty.c_cflag |= CS6;
		break;
	case 7:
		tty.c_cflag |= CS7;
		break;
	case 8:
		tty.c_cflag |= CS8;
		break;
	default:
		return -1;
	}

	// Set the parity type.
	tty.c_cflag &= ~(PARENB | PARODD);
	tty.c_iflag &= ~(IGNPAR | PARMRK | INPCK);
	switch (parity) {
	case SERIAL_PARITY_NONE: // No parity
		tty.c_iflag |= IGNPAR;
		break;
	case SERIAL_PARITY_EVEN: // Even parity
		tty.c_cflag |= PARENB;
		tty.c_iflag |= INPCK;
		break;
	case SERIAL_PARITY_ODD: // Odd parity
		tty.c_cflag |= (PARENB | PARODD);
		tty.c_iflag |= INPCK;
		break;
	default:
		return -1;
	}

	// Set the number of stop bits.
	switch (stopbits) {
	case 1: // One stopbit
		tty.c_cflag &= ~CSTOPB;
		break;
	case 2: // Two stopbits
		tty.c_cflag |= CSTOPB;
		break;
	default:
		return -1;
	}

	// Set the flow control.
	switch (flowcontrol) {
	case SERIAL_FLOWCONTROL_NONE: // No flow control.
		#ifdef CRTSCTS
			tty.c_cflag &= ~CRTSCTS;
		#endif
		tty.c_iflag &= ~(IXON | IXOFF | IXANY);
		break;
	case SERIAL_FLOWCONTROL_HARDWARE: // Hardware (RTS/CTS) flow control.
		#ifdef CRTSCTS
			tty.c_cflag |= CRTSCTS;
			tty.c_iflag &= ~(IXON | IXOFF | IXANY);
			break;
		#else
			return -1; // Hardware flow control is unsupported.
		#endif
	case SERIAL_FLOWCONTROL_SOFTWARE: // Software (XON/XOFF) flow control.
		#ifdef CRTSCTS
			tty.c_cflag &= ~CRTSCTS;
		#endif
		tty.c_iflag |= (IXON | IXOFF);
		break;
	default:
		return -1;
	}

	// Apply the new settings.
<<<<<<< HEAD
	if (tcsetattr (device->fd, TCSANOW, &tty) != 0) {
#if 0 // who cares
=======
	if (tcsetattr (device->fd, TCSANOW, &tty) != 0 && NOPTY) {
>>>>>>> d516376c
		SYSERROR (device->context, errno);
		return -1;
#endif
	}

	// Configure a custom baudrate if necessary.
	if (custom) {
#if defined(TIOCGSERIAL) && defined(TIOCSSERIAL) && !defined(__ANDROID__)
		// Get the current settings.
		struct serial_struct ss;
		if (ioctl (device->fd, TIOCGSERIAL, &ss) != 0 && NOPTY) {
			SYSERROR (device->context, errno);
			return -1;
		}

		// Set the custom divisor.
		ss.custom_divisor = ss.baud_base / baudrate;
		ss.flags &= ~ASYNC_SPD_MASK;
		ss.flags |= ASYNC_SPD_CUST;

		// Apply the new settings.
		if (ioctl (device->fd, TIOCSSERIAL, &ss) != 0 && NOPTY) {
			SYSERROR (device->context, errno);
			return -1;
		}
#elif defined(IOSSIOSPEED)
		speed_t speed = baudrate;
		if (ioctl (device->fd, IOSSIOSPEED, &speed) != 0 && NOPTY) {
			SYSERROR (device->context, errno);
			return -1;
		}
#else
		// Custom baudrates are not supported.
		return -1;
#endif
	}

	device->baudrate = baudrate;
	device->nbits = 1 + databits + stopbits + (parity ? 1 : 0);

	return 0;
}

//
// Configure the serial port (timeouts).
//

int
serial_set_timeout (serial_t *device, long timeout)
{
	if (device == NULL)
		return -1; // EINVAL (Invalid argument)

	INFO (device->context, "Timeout: value=%li", timeout);

	device->timeout = timeout;

	return 0;
}


//
// Configure the serial port (recommended size of the input/output buffers).
//

int
serial_set_queue_size (serial_t *device, unsigned int input, unsigned int output)
{
	if (device == NULL)
		return -1; // ERROR_INVALID_PARAMETER (The parameter is incorrect)

	return 0;
}


int
serial_set_halfduplex (serial_t *device, int value)
{
	if (device == NULL)
		return -1; // EINVAL (Invalid argument)

	device->halfduplex = value;

	return 0;
}

int
serial_set_latency (serial_t *device, unsigned int milliseconds)
{
	if (device == NULL)
		return -1; // EINVAL (Invalid argument)

#if defined(TIOCGSERIAL) && defined(TIOCSSERIAL) && !defined(__ANDROID__)
	// Get the current settings.
	struct serial_struct ss;
	if (ioctl (device->fd, TIOCGSERIAL, &ss) != 0 && NOPTY) {
		SYSERROR (device->context, errno);
		return -1;
	}

	// Set or clear the low latency flag.
	if (milliseconds == 0) {
		ss.flags |= ASYNC_LOW_LATENCY;
	} else {
		ss.flags &= ~ASYNC_LOW_LATENCY;
	}

	// Apply the new settings.
	if (ioctl (device->fd, TIOCSSERIAL, &ss) != 0 && NOPTY) {
		SYSERROR (device->context, errno);
		return -1;
	}
#elif defined(IOSSDATALAT)
	// Set the receive latency in microseconds. Serial drivers use this
	// value to determine how often to dequeue characters received by
	// the hardware. A value of zero restores the default value.
	unsigned long usec = (milliseconds == 0 ? 1 : milliseconds * 1000);
	if (ioctl (device->fd, IOSSDATALAT, &usec) != 0 && NOPTY) {
		SYSERROR (device->context, errno);
		return -1;
	}
#endif

	return 0;
}

int
serial_read (serial_t *device, void *data, unsigned int size)
{
	if (device == NULL)
		return -1; // EINVAL (Invalid argument)

	// The total timeout.
	long timeout = device->timeout;

	// The absolute target time.
	struct timeval tve;

	int init = 1;
	unsigned int nbytes = 0;
	while (nbytes < size) {
		fd_set fds;
		FD_ZERO (&fds);
		FD_SET (device->fd, &fds);

		struct timeval tvt;
		if (timeout > 0) {
			struct timeval now;
			if (gettimeofday (&now, NULL) != 0) {
				SYSERROR (device->context, errno);
				return -1;
			}

			if (init) {
				// Calculate the initial timeout.
				tvt.tv_sec  = (timeout / 1000);
				tvt.tv_usec = (timeout % 1000) * 1000;
				// Calculate the target time.
				timeradd (&now, &tvt, &tve);
			} else {
				// Calculate the remaining timeout.
				if (timercmp (&now, &tve, <))
					timersub (&tve, &now, &tvt);
				else
					timerclear (&tvt);
			}
			init = 0;
		} else if (timeout == 0) {
			timerclear (&tvt);
		}

		int rc = select (device->fd + 1, &fds, NULL, NULL, timeout >= 0 ? &tvt : NULL);
		if (rc < 0) {
			if (errno == EINTR)
				continue; // Retry.
			SYSERROR (device->context, errno);
			return -1; // Error during select call.
		} else if (rc == 0) {
			break; // Timeout.
		}

		int n = read (device->fd, (char *) data + nbytes, size - nbytes);
		if (n < 0) {
			if (errno == EINTR || errno == EAGAIN)
				continue; // Retry.
			SYSERROR (device->context, errno);
			return -1; // Error during read call.
		} else if (n == 0) {
			 break; // EOF.
		}

		nbytes += n;
	}

	HEXDUMP (device->context, DC_LOGLEVEL_INFO, "Read", (unsigned char *) data, nbytes);

	return nbytes;
}


int
serial_write (serial_t *device, const void *data, unsigned int size)
{
	if (device == NULL)
		return -1; // EINVAL (Invalid argument)

	struct timeval tve, tvb;
	if (device->halfduplex) {
		// Get the current time.
		if (gettimeofday (&tvb, NULL) != 0) {
			SYSERROR (device->context, errno);
			return -1;
		}
	}

	unsigned int nbytes = 0;
	while (nbytes < size) {
		fd_set fds;
		FD_ZERO (&fds);
		FD_SET (device->fd, &fds);

		int rc = select (device->fd + 1, NULL, &fds, NULL, NULL);
		if (rc < 0) {
			if (errno == EINTR)
				continue; // Retry.
			SYSERROR (device->context, errno);
			return -1; // Error during select call.
		} else if (rc == 0) {
			break; // Timeout.
		}

		int n = write (device->fd, (char *) data + nbytes, size - nbytes);
		if (n < 0) {
			if (errno == EINTR || errno == EAGAIN)
				continue; // Retry.
			SYSERROR (device->context, errno);
			return -1; // Error during write call.
		} else if (n == 0) {
			 break; // EOF.
		}

		nbytes += n;
	}

	// Wait until all data has been transmitted.
#ifdef __ANDROID__
	/* Android is missing tcdrain, so use ioctl version instead */
	while (ioctl (device->fd, TCSBRK, 1) != 0) {
#else
	while (tcdrain (device->fd) != 0) {
#endif
		if (errno != EINTR ) {
			SYSERROR (device->context, errno);
			return -1;
		}
	}

	if (device->halfduplex) {
		// Get the current time.
		if (gettimeofday (&tve, NULL) != 0) {
			SYSERROR (device->context, errno);
			return -1;
		}

		// Calculate the elapsed time (microseconds).
		struct timeval tvt;
		timersub (&tve, &tvb, &tvt);
		unsigned long elapsed = tvt.tv_sec * 1000000 + tvt.tv_usec;

		// Calculate the expected duration (microseconds). A 2 millisecond fudge
		// factor is added because it improves the success rate significantly.
		unsigned long expected = 1000000.0 * device->nbits / device->baudrate * size + 0.5 + 2000;

		// Wait for the remaining time.
		if (elapsed < expected) {
			unsigned long remaining = expected - elapsed;

			// The remaining time is rounded up to the nearest millisecond to
			// match the Windows implementation. The higher resolution is
			// pointless anyway, since we already added a fudge factor above.
			serial_sleep (device, (remaining + 999) / 1000);
		}
	}

	HEXDUMP (device->context, DC_LOGLEVEL_INFO, "Write", (unsigned char *) data, nbytes);

	return nbytes;
}


int
serial_flush (serial_t *device, int queue)
{
	if (device == NULL)
		return -1; // EINVAL (Invalid argument)

	INFO (device->context, "Flush: queue=%u, input=%i, output=%i", queue,
		serial_get_received (device),
		serial_get_transmitted (device));

	int flags = 0;

	switch (queue) {
	case SERIAL_QUEUE_INPUT:
		flags = TCIFLUSH;
		break;
	case SERIAL_QUEUE_OUTPUT:
		flags = TCOFLUSH;
		break;
	default:
		flags = TCIOFLUSH;
		break;
	}

	if (tcflush (device->fd, flags) != 0) {
		SYSERROR (device->context, errno);
		return -1;
	}

	return 0;
}


int
serial_send_break (serial_t *device)
{
	if (device == NULL)
		return -1; // EINVAL (Invalid argument)

	if (tcsendbreak (device->fd, 0) != 0) {
		SYSERROR (device->context, errno);
		return -1;
	}
	
	return 0;
}


int
serial_set_break (serial_t *device, int level)
{
	if (device == NULL)
		return -1; // EINVAL (Invalid argument)

	INFO (device->context, "Break: value=%i", level);

	unsigned long action = (level ? TIOCSBRK : TIOCCBRK);

	if (ioctl (device->fd, action, NULL) != 0 && NOPTY) {
		SYSERROR (device->context, errno);
		return -1;
	}

	return 0;
}


int
serial_set_dtr (serial_t *device, int level)
{
	if (device == NULL)
		return -1; // EINVAL (Invalid argument)

	INFO (device->context, "DTR: value=%i", level);

	unsigned long action = (level ? TIOCMBIS : TIOCMBIC);

	int value = TIOCM_DTR;
	if (ioctl (device->fd, action, &value) != 0 && NOPTY) {
		SYSERROR (device->context, errno);
		return -1;
	}

	return 0;
}


int
serial_set_rts (serial_t *device, int level)
{
	if (device == NULL)
		return -1; // EINVAL (Invalid argument)

	INFO (device->context, "RTS: value=%i", level);

	unsigned long action = (level ? TIOCMBIS : TIOCMBIC);

	int value = TIOCM_RTS;
	if (ioctl (device->fd, action, &value) != 0 && NOPTY) {
		SYSERROR (device->context, errno);
		return -1;
	}

	return 0;
}


int
serial_get_received (serial_t *device)
{
	if (device == NULL)
		return -1; // EINVAL (Invalid argument)

	int bytes = 0;
	if (ioctl (device->fd, TIOCINQ, &bytes) != 0) {
		SYSERROR (device->context, errno);
		return -1;
	}

	return bytes;
}


int
serial_get_transmitted (serial_t *device)
{
	if (device == NULL)
		return -1; // EINVAL (Invalid argument)

	int bytes = 0;
	if (ioctl (device->fd, TIOCOUTQ, &bytes) != 0) {
		SYSERROR (device->context, errno);
		return -1;
	}

	return bytes;
}


int
serial_get_line (serial_t *device, int line)
{
	if (device == NULL)
		return -1; // EINVAL (Invalid argument)

	int status = 0;
	if (ioctl (device->fd, TIOCMGET, &status) != 0) {
		SYSERROR (device->context, errno);
		return -1;
	}

	switch (line) {
	case SERIAL_LINE_DCD:
		return (status & TIOCM_CAR) == TIOCM_CAR;
	case SERIAL_LINE_CTS:
		return (status & TIOCM_CTS) == TIOCM_CTS;
	case SERIAL_LINE_DSR:
		return (status & TIOCM_DSR) == TIOCM_DSR;
	case SERIAL_LINE_RNG:
		return (status & TIOCM_RNG) == TIOCM_RNG;
	default:
		return -1;
	}

	return 0;
}


int
serial_sleep (serial_t *device, unsigned long timeout)
{
	if (device == NULL)
		return -1;

	INFO (device->context, "Sleep: value=%lu", timeout);

	struct timespec ts;
	ts.tv_sec  = (timeout / 1000);
	ts.tv_nsec = (timeout % 1000) * 1000000;

	while (nanosleep (&ts, &ts) != 0) {
		if (errno != EINTR ) {
			SYSERROR (device->context, errno);
			return -1;
		}
	}

	return 0;
}<|MERGE_RESOLUTION|>--- conflicted
+++ resolved
@@ -417,12 +417,8 @@
 	}
 
 	// Apply the new settings.
-<<<<<<< HEAD
-	if (tcsetattr (device->fd, TCSANOW, &tty) != 0) {
+	if (tcsetattr (device->fd, TCSANOW, &tty) != 0 && NOPTY) {
 #if 0 // who cares
-=======
-	if (tcsetattr (device->fd, TCSANOW, &tty) != 0 && NOPTY) {
->>>>>>> d516376c
 		SYSERROR (device->context, errno);
 		return -1;
 #endif
