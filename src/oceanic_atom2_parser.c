/*
 * libdivecomputer
 *
 * Copyright (C) 2009 Jef Driesen
 *
 * This library is free software; you can redistribute it and/or
 * modify it under the terms of the GNU Lesser General Public
 * License as published by the Free Software Foundation; either
 * version 2.1 of the License, or (at your option) any later version.
 *
 * This library is distributed in the hope that it will be useful,
 * but WITHOUT ANY WARRANTY; without even the implied warranty of
 * MERCHANTABILITY or FITNESS FOR A PARTICULAR PURPOSE.  See the GNU
 * Lesser General Public License for more details.
 *
 * You should have received a copy of the GNU Lesser General Public
 * License along with this library; if not, write to the Free Software
 * Foundation, Inc., 51 Franklin Street, Fifth Floor, Boston,
 * MA 02110-1301 USA
 */

#include <stdlib.h>
#include <stdio.h>
#include <string.h>

#include <libdivecomputer/units.h>

#include "oceanic_atom2.h"
#include "oceanic_common.h"
#include "context-private.h"
#include "parser-private.h"
#include "array.h"

#define ISINSTANCE(parser) dc_parser_isinstance((parser), &oceanic_atom2_parser_vtable)

#define ATOM1       0x4250
#define EPICA       0x4257
#define VT3         0x4258
#define T3A         0x4259
#define ATOM2       0x4342
#define GEO         0x4344
#define MANTA       0x4345
#define DATAMASK    0x4347
#define COMPUMASK   0x4348
#define OC1A        0x434E
#define F10A        0x434D
#define WISDOM2     0x4350
#define INSIGHT2    0x4353
#define ELEMENT2    0x4357
#define VEO20       0x4359
#define VEO30       0x435A
#define ZEN         0x4441
#define ZENAIR      0x4442
#define ATMOSAI2    0x4443
#define PROPLUS21   0x4444
#define GEO20       0x4446
#define VT4         0x4447
#define OC1B        0x4449
#define VOYAGER2G   0x444B
#define ATOM3       0x444C
#define DG03        0x444D
#define OCS         0x4450
#define OC1C        0x4451
#define VT41        0x4452
#define EPICB       0x4453
#define T3B         0x4455
#define ATOM31      0x4456
#define A300AI      0x4457
#define WISDOM3     0x4458
#define A300        0x445A
#define TX1         0x4542
#define MUNDIAL2    0x4543
#define AMPHOS      0x4545
#define AMPHOSAIR   0x4546
#define PROPLUS3    0x4548
#define F11A        0x4549
#define OCI         0x454B
#define A300CS      0x454C
#define TALIS       0x454E
#define MUNDIAL3    0x4550
#define PROPLUSX    0x4552
#define F10B        0x4553
#define F11B        0x4554
#define XPAIR       0x4555
#define VISION      0x4556
#define VTX         0x4557
#define I300        0x4559
#define I750TC      0x455A
#define I450T       0x4641
#define I550        0x4642
#define I200        0x4646
#define SAGE        0x4647
#define I300C       0x4648
#define I200C       0x4649
#define I100        0x464E
#define I770R       0x4651
#define I550C       0x4652
#define GEO40       0x4653
#define VEO40       0x4654
#define WISDOM4     0x4655
#define PROPLUS4    0x4656
#define BEACON      0x4742
#define I470TC      0x4743

#define NORMAL   0
#define GAUGE    1
#define FREEDIVE 2

#define NGASMIXES 6

#define HEADER  1
#define PROFILE 2

typedef struct oceanic_atom2_parser_t oceanic_atom2_parser_t;

struct oceanic_atom2_parser_t {
	dc_parser_t base;
	unsigned int model;
	unsigned int headersize;
	unsigned int footersize;
	unsigned int serial;
	// Cached fields.
	unsigned int cached;
	unsigned int header;
	unsigned int footer;
	unsigned int mode;
	unsigned int ngasmixes;
	unsigned int oxygen[NGASMIXES];
	unsigned int helium[NGASMIXES];
	unsigned int divetime;
	double maxdepth;
};

static dc_status_t oceanic_atom2_parser_set_data (dc_parser_t *abstract, const unsigned char *data, unsigned int size);
static dc_status_t oceanic_atom2_parser_get_datetime (dc_parser_t *abstract, dc_datetime_t *datetime);
static dc_status_t oceanic_atom2_parser_get_field (dc_parser_t *abstract, dc_field_type_t type, unsigned int flags, void *value);
static dc_status_t oceanic_atom2_parser_samples_foreach (dc_parser_t *abstract, dc_sample_callback_t callback, void *userdata);

static const dc_parser_vtable_t oceanic_atom2_parser_vtable = {
	sizeof(oceanic_atom2_parser_t),
	DC_FAMILY_OCEANIC_ATOM2,
	oceanic_atom2_parser_set_data, /* set_data */
	oceanic_atom2_parser_get_datetime, /* datetime */
	oceanic_atom2_parser_get_field, /* fields */
	oceanic_atom2_parser_samples_foreach, /* samples_foreach */
	NULL /* destroy */
};


dc_status_t
oceanic_atom2_parser_create (dc_parser_t **out, dc_context_t *context, unsigned int model, unsigned int serial)
{
	oceanic_atom2_parser_t *parser = NULL;

	if (out == NULL)
		return DC_STATUS_INVALIDARGS;

	// Allocate memory.
	parser = (oceanic_atom2_parser_t *) dc_parser_allocate (context, &oceanic_atom2_parser_vtable);
	if (parser == NULL) {
		ERROR (context, "Failed to allocate memory.");
		return DC_STATUS_NOMEMORY;
	}

	// Set the default values.
	parser->model = model;
	parser->headersize = 9 * PAGESIZE / 2;
	parser->footersize = 2 * PAGESIZE / 2;
	if (model == DATAMASK || model == COMPUMASK ||
		model == GEO || model == GEO20 ||
		model == VEO20 || model == VEO30 ||
		model == OCS || model == PROPLUS3 ||
		model == A300 || model == MANTA ||
		model == INSIGHT2 || model == ZEN ||
		model == I300 || model == I550 ||
		model == I200 || model == I200C ||
		model == I300C || model == GEO40 ||
		model == VEO40 || model == I470TC) {
		parser->headersize -= PAGESIZE;
	} else if (model == VT4 || model == VT41) {
		parser->headersize += PAGESIZE;
	} else if (model == TX1) {
		parser->headersize += 2 * PAGESIZE;
	} else if (model == ATOM1 || model == I100 ||
		model == PROPLUS4) {
		parser->headersize -= 2 * PAGESIZE;
	} else if (model == F10A || model == F10B ||
		model == MUNDIAL2 || model == MUNDIAL3) {
		parser->headersize = 3 * PAGESIZE;
		parser->footersize = 0;
	} else if (model == F11A || model == F11B) {
		parser->headersize = 5 * PAGESIZE;
		parser->footersize = 0;
	} else if (model == A300CS || model == VTX ||
		model == I450T || model == I750TC ||
		model == I770R || model == SAGE ||
		model == BEACON) {
		parser->headersize = 5 * PAGESIZE;
	} else if (model == PROPLUSX) {
		parser->headersize = 3 * PAGESIZE;
	} else if (model == I550C || model == WISDOM4) {
		parser->headersize = 5 * PAGESIZE / 2;
	}

	parser->serial = serial;
	parser->cached = 0;
	parser->header = 0;
	parser->footer = 0;
	parser->mode = NORMAL;
	parser->ngasmixes = 0;
	for (unsigned int i = 0; i < NGASMIXES; ++i) {
		parser->oxygen[i] = 0;
		parser->helium[i] = 0;
	}
	parser->divetime = 0;
	parser->maxdepth = 0.0;

	*out = (dc_parser_t*) parser;

	return DC_STATUS_SUCCESS;
}


static dc_status_t
oceanic_atom2_parser_set_data (dc_parser_t *abstract, const unsigned char *data, unsigned int size)
{
	oceanic_atom2_parser_t *parser = (oceanic_atom2_parser_t *) abstract;

	// Reset the cache.
	parser->cached = 0;
	parser->header = 0;
	parser->footer = 0;
	parser->mode = NORMAL;
	parser->ngasmixes = 0;
	for (unsigned int i = 0; i < NGASMIXES; ++i) {
		parser->oxygen[i] = 0;
		parser->helium[i] = 0;
	}
	parser->divetime = 0;
	parser->maxdepth = 0.0;

	return DC_STATUS_SUCCESS;
}


static dc_status_t
oceanic_atom2_parser_get_datetime (dc_parser_t *abstract, dc_datetime_t *datetime)
{
	oceanic_atom2_parser_t *parser = (oceanic_atom2_parser_t *) abstract;

	unsigned int header = 8;
	if (parser->model == F10A || parser->model == F10B ||
		parser->model == F11A || parser->model == F11B ||
		parser->model == MUNDIAL2 || parser->model == MUNDIAL3)
		header = 32;

	if (abstract->size < header)
		return DC_STATUS_DATAFORMAT;

	const unsigned char *p = abstract->data;

	if (datetime) {
		// AM/PM bit of the 12-hour clock.
		unsigned int pm = p[1] & 0x80;

		switch (parser->model) {
		case OC1A:
		case OC1B:
		case OC1C:
		case OCS:
		case VT4:
		case VT41:
		case ATOM3:
		case ATOM31:
		case A300AI:
		case OCI:
		case I550:
		case I550C:
		case VISION:
		case XPAIR:
		case WISDOM4:
		case I470TC:
			datetime->year   = ((p[5] & 0xE0) >> 5) + ((p[7] & 0xE0) >> 2) + 2000;
			datetime->month  = (p[3] & 0x0F);
			datetime->day    = ((p[0] & 0x80) >> 3) + ((p[3] & 0xF0) >> 4);
			datetime->hour   = bcd2dec (p[1] & 0x1F);
			datetime->minute = bcd2dec (p[0] & 0x7F);
			break;
		case VT3:
		case VEO20:
		case VEO30:
		case DG03:
		case T3A:
		case T3B:
		case GEO20:
		case PROPLUS3:
		case DATAMASK:
		case COMPUMASK:
		case INSIGHT2:
		case I300:
		case I200:
		case I200C:
		case I100:
		case I300C:
		case GEO40:
		case VEO40:
		case PROPLUS4:
			datetime->year   = ((p[3] & 0xE0) >> 1) + (p[4] & 0x0F) + 2000;
			datetime->month  = (p[4] & 0xF0) >> 4;
			datetime->day    = p[3] & 0x1F;
			datetime->hour   = bcd2dec (p[1] & 0x1F);
			datetime->minute = bcd2dec (p[0]);
			break;
		case ZENAIR:
		case AMPHOS:
		case AMPHOSAIR:
		case VOYAGER2G:
		case TALIS:
			datetime->year   = (p[3] & 0x1F) + 2000;
			datetime->month  = (p[7] & 0xF0) >> 4;
			datetime->day    = ((p[3] & 0x80) >> 3) + ((p[5] & 0xF0) >> 4);
			datetime->hour   = bcd2dec (p[1] & 0x1F);
			datetime->minute = bcd2dec (p[0]);
			break;
		case F10A:
		case F10B:
		case F11A:
		case F11B:
		case MUNDIAL2:
		case MUNDIAL3:
			datetime->year   = bcd2dec (p[6]) + 2000;
			datetime->month  = bcd2dec (p[7]);
			datetime->day    = bcd2dec (p[8]);
			datetime->hour   = bcd2dec (p[13] & 0x7F);
			datetime->minute = bcd2dec (p[12]);
			pm = p[13] & 0x80;
			break;
		case TX1:
			datetime->year   = bcd2dec (p[13]) + 2000;
			datetime->month  = bcd2dec (p[14]);
			datetime->day    = bcd2dec (p[15]);
			datetime->hour   = p[11];
			datetime->minute = p[10];
			break;
		case A300CS:
		case VTX:
		case I450T:
		case I750TC:
		case PROPLUSX:
		case I770R:
		case SAGE:
		case BEACON:
			datetime->year   = (p[10]) + 2000;
			datetime->month  = (p[8]);
			datetime->day    = (p[9]);
			datetime->hour   = bcd2dec(p[1] & 0x1F);
			datetime->minute = bcd2dec(p[0]);
			break;
		default:
			datetime->year   = bcd2dec (((p[3] & 0xC0) >> 2) + (p[4] & 0x0F)) + 2000;
			datetime->month  = (p[4] & 0xF0) >> 4;
			datetime->day    = bcd2dec (p[3] & 0x3F);
			datetime->hour   = bcd2dec (p[1] & 0x1F);
			datetime->minute = bcd2dec (p[0]);
			break;
		}
		datetime->second = 0;
		datetime->timezone = DC_TIMEZONE_NONE;

		// Convert to a 24-hour clock.
		datetime->hour %= 12;
		if (pm)
			datetime->hour += 12;

		/*
		 * Workaround for the year 2010 problem.
		 *
		 * In theory there are more than enough bits available to store years
		 * past 2010. Unfortunately some models do not use all those bits and
		 * store only the last digit of the year. We try to guess the missing
		 * information based on the current year. This should work in most
		 * cases, except when the dive is more than 10 years old or in the
		 * future (due to an incorrect clock on the device or the host system).
		 *
		 * Note that we are careful not to apply any guessing when the year is
		 * actually stored with more bits. We don't want the code to break when
		 * a firmware update fixes this bug.
		 */

		if (datetime->year < 2010) {
			// Retrieve the current year.
			dc_datetime_t now = {0};
			if (dc_datetime_localtime (&now, dc_datetime_now ()) &&
				now.year >= 2010)
			{
				// Guess the correct decade.
				int decade = (now.year / 10) * 10;
				if (datetime->year % 10 > now.year % 10)
					decade -= 10; /* Force back to the previous decade. */

				// Adjust the year.
				datetime->year += decade - 2000;
			}
		}
	}

	return DC_STATUS_SUCCESS;
}

#define BUF_LEN 16

static dc_status_t
oceanic_atom2_parser_cache (oceanic_atom2_parser_t *parser)
{
	const unsigned char *data = parser->base.data;
	unsigned int size = parser->base.size;

	if (parser->cached) {
		return DC_STATUS_SUCCESS;
	}

	// Get the total amount of bytes before and after the profile data.
	unsigned int headersize = parser->headersize;
	unsigned int footersize = parser->footersize;
	if (size < headersize + footersize)
		return DC_STATUS_DATAFORMAT;

	// Get the offset to the header and footer sample.
	unsigned int header = headersize - PAGESIZE / 2;
	unsigned int footer = size - footersize;
	if (parser->model == VT4 || parser->model == VT41 ||
		parser->model == A300AI || parser->model == VISION ||
		parser->model == XPAIR) {
		header = 3 * PAGESIZE;
	}

	// Get the dive mode.
	unsigned int mode = NORMAL;
	if (parser->model == F10A || parser->model == F10B ||
		parser->model == F11A || parser->model == F11B ||
		parser->model == MUNDIAL2 || parser->model == MUNDIAL3) {
		mode = FREEDIVE;
	} else if (parser->model == T3B || parser->model == VT3 ||
		parser->model == DG03) {
		mode = (data[2] & 0xC0) >> 6;
	} else if (parser->model == VEO20 || parser->model == VEO30 ||
		parser->model == OCS) {
		mode = (data[1] & 0x60) >> 5;
	}

	// Get the gas mixes.
	unsigned int ngasmixes = 0;
	unsigned int o2_offset = 0;
	unsigned int he_offset = 0;
	unsigned int o2_step = 1;
	if (mode == FREEDIVE) {
		ngasmixes = 0;
	} else if (parser->model == DATAMASK || parser->model == COMPUMASK) {
		ngasmixes = 1;
		o2_offset = header + 3;
	} else if (parser->model == VT4 || parser->model == VT41 ||
		parser->model == A300AI || parser->model == VISION ||
		parser->model == XPAIR) {
		o2_offset = header + 4;
		ngasmixes = 4;
	} else if (parser->model == OCI) {
		o2_offset = 0x28;
		ngasmixes = 4;
	} else if (parser->model == TX1) {
		o2_offset = 0x3E;
		he_offset = 0x48;
		ngasmixes = 6;
	} else if (parser->model == A300CS || parser->model == VTX ||
		parser->model == I750TC || parser->model == SAGE ||
		parser->model == BEACON) {
		o2_offset = 0x2A;
		if (data[0x39] & 0x04) {
			ngasmixes = 1;
		} else if (data[0x39] & 0x08) {
			ngasmixes = 2;
		} else if (data[0x39] & 0x10) {
			ngasmixes = 3;
		} else {
			ngasmixes = 4;
		}
	} else if (parser->model == I450T) {
		o2_offset = 0x30;
		ngasmixes = 3;
	} else if (parser->model == ZEN) {
		o2_offset = header + 4;
		ngasmixes = 2;
	} else if (parser->model == PROPLUSX) {
		o2_offset = 0x24;
		ngasmixes = 4;
	} else if (parser->model == I770R) {
		o2_offset = 0x30;
		ngasmixes = 4;
		o2_step = 2;
	} else if (parser->model == I470TC) {
		o2_offset = 0x28;
		ngasmixes = 3;
		o2_step = 2;
	} else if (parser->model == WISDOM4) {
		o2_offset = header + 4;
		ngasmixes = 1;
	} else {
		o2_offset = header + 4;
		ngasmixes = 3;
	}

	// Cache the data for later use.
	parser->header = header;
	parser->footer = footer;
	parser->mode = mode;
	parser->ngasmixes = ngasmixes;
	for (unsigned int i = 0; i < ngasmixes; ++i) {
		if (data[o2_offset + i * o2_step]) {
			parser->oxygen[i] = data[o2_offset + i * o2_step];
		} else {
			parser->oxygen[i] = 21;
		}
		if (he_offset) {
			parser->helium[i] = data[he_offset + i];
		} else {
			parser->helium[i] = 0;
		}
	}
	parser->cached = HEADER;

	return DC_STATUS_SUCCESS;
}


static dc_status_t
oceanic_atom2_parser_get_field (dc_parser_t *abstract, dc_field_type_t type, unsigned int flags, void *value)
{
	dc_status_t status = DC_STATUS_SUCCESS;
	oceanic_atom2_parser_t *parser = (oceanic_atom2_parser_t *) abstract;
	const unsigned char *data = abstract->data;

	// Cache the header data.
	status = oceanic_atom2_parser_cache (parser);
	if (status != DC_STATUS_SUCCESS)
		return status;

	// Cache the profile data.
	if (parser->cached < PROFILE) {
		sample_statistics_t statistics = SAMPLE_STATISTICS_INITIALIZER;
		status = oceanic_atom2_parser_samples_foreach (
			abstract, sample_statistics_cb, &statistics);
		if (status != DC_STATUS_SUCCESS)
			return status;

		parser->cached = PROFILE;
		parser->divetime = statistics.divetime;
		parser->maxdepth = statistics.maxdepth;
	}

	dc_gasmix_t *gasmix = (dc_gasmix_t *) value;
	dc_salinity_t *water = (dc_salinity_t *) value;
	dc_field_string_t *string = (dc_field_string_t *) value;

	char buf[BUF_LEN];

	if (value) {
		switch (type) {
		case DC_FIELD_DIVETIME:
			if (parser->model == F10A || parser->model == F10B ||
				parser->model == F11A || parser->model == F11B ||
				parser->model == MUNDIAL2 || parser->model == MUNDIAL3)
				*((unsigned int *) value) = bcd2dec (data[2]) + bcd2dec (data[3]) * 60;
			else
				*((unsigned int *) value) = parser->divetime;
			break;
		case DC_FIELD_MAXDEPTH:
			if (parser->model == F10A || parser->model == F10B ||
				parser->model == F11A || parser->model == F11B ||
				parser->model == MUNDIAL2 || parser->model == MUNDIAL3)
				*((double *) value) = array_uint16_le (data + 4) / 16.0 * FEET;
			else
				*((double *) value) = (array_uint16_le (data + parser->footer + 4) & 0x0FFF) / 16.0 * FEET;
			break;
		case DC_FIELD_GASMIX_COUNT:
			*((unsigned int *) value) = parser->ngasmixes;
			break;
		case DC_FIELD_GASMIX:
			gasmix->oxygen = parser->oxygen[flags] / 100.0;
			gasmix->helium = parser->helium[flags] / 100.0;
			gasmix->nitrogen = 1.0 - gasmix->oxygen - gasmix->helium;
			break;
		case DC_FIELD_SALINITY:
			if (parser->model == A300CS || parser->model == VTX ||
				parser->model == I750TC || parser->model == I770R) {
				if (data[0x18] & 0x80) {
					water->type = DC_WATER_FRESH;
				} else {
					water->type = DC_WATER_SALT;
				}
				water->density = 0.0;
			} else {
				return DC_STATUS_UNSUPPORTED;
			}
			break;
		case DC_FIELD_DIVEMODE:
			switch (parser->mode) {
			case NORMAL:
				*((unsigned int *) value) = DC_DIVEMODE_OC;
				break;
			case GAUGE:
				*((unsigned int *) value) = DC_DIVEMODE_GAUGE;
				break;
			case FREEDIVE:
				*((unsigned int *) value) = DC_DIVEMODE_FREEDIVE;
				break;
			default:
				return DC_STATUS_DATAFORMAT;
			}
			break;
		case DC_FIELD_STRING:
			switch(flags) {
			case 0: /* Serial */
				string->desc = "Serial";
				snprintf(buf, BUF_LEN, "%06u", parser->serial);
				break;
			default:
				return DC_STATUS_UNSUPPORTED;
			}
			string->value = strdup(buf);
			break;
		default:
			return DC_STATUS_UNSUPPORTED;
		}
	}

	return DC_STATUS_SUCCESS;
}

static void
oceanic_atom2_parser_vendor (oceanic_atom2_parser_t *parser, const unsigned char *data, unsigned int size, unsigned int samplesize, dc_sample_callback_t callback, void *userdata)
{
	unsigned int offset = 0;
	while (offset + samplesize <= size) {
		dc_sample_value_t sample = {0};

		// Ignore empty samples.
		if ((parser->mode != FREEDIVE &&
			array_isequal (data + offset, samplesize, 0x00)) ||
			array_isequal (data + offset, samplesize, 0xFF)) {
			offset += samplesize;
			continue;
		}

		// Get the sample type.
		unsigned int sampletype = data[offset + 0];
		if (parser->mode == FREEDIVE)
			sampletype = 0;

		// Get the sample size.
		unsigned int length = samplesize;
		if (sampletype == 0xBB) {
			length = PAGESIZE;
		}

		// Vendor specific data
		sample.vendor.type = SAMPLE_VENDOR_OCEANIC_ATOM2;
		sample.vendor.size = length;
		sample.vendor.data = data + offset;
		if (callback) callback (DC_SAMPLE_VENDOR, sample, userdata);

		offset += length;
	}
}

static dc_status_t
oceanic_atom2_parser_samples_foreach (dc_parser_t *abstract, dc_sample_callback_t callback, void *userdata)
{
	dc_status_t status = DC_STATUS_SUCCESS;
	oceanic_atom2_parser_t *parser = (oceanic_atom2_parser_t *) abstract;

	const unsigned char *data = abstract->data;
	unsigned int size = abstract->size;

	// Cache the header data.
	status = oceanic_atom2_parser_cache (parser);
	if (status != DC_STATUS_SUCCESS)
		return status;

	unsigned int extratime = 0;
	unsigned int time = 0;
	unsigned int interval = 1;
	unsigned int samplerate = 1;
	if (parser->mode != FREEDIVE) {
		unsigned int idx = 0x17;
		if (parser->model == A300CS || parser->model == VTX ||
			parser->model == I450T || parser->model == I750TC ||
			parser->model == PROPLUSX || parser->model == I770R ||
			parser->model == SAGE || parser->model == BEACON)
			idx = 0x1f;
		switch (data[idx] & 0x03) {
		case 0:
			interval = 2;
			break;
		case 1:
			interval = 15;
			break;
		case 2:
			interval = 30;
			break;
		case 3:
			interval = 60;
			break;
		}
	} else if (parser->model == F11A || parser->model == F11B) {
		unsigned int idx = 0x29;
		switch (data[idx] & 0x03) {
		case 0:
			interval = 1;
			samplerate = 4;
			break;
		case 1:
			interval = 1;
			samplerate = 2;
			break;
		case 2:
			interval = 1;
			break;
		case 3:
			interval = 2;
			break;
		}
		if (samplerate > 1) {
			// Some models supports multiple samples per second.
			// Since our smallest unit of time is one second, we can't
			// represent this, and the extra samples will get dropped.
			WARNING(abstract->context, "Multiple samples per second are not supported!");
		}
	}

	unsigned int samplesize = PAGESIZE / 2;
	if (parser->mode == FREEDIVE) {
		if (parser->model == F10A || parser->model == F10B ||
			parser->model == F11A || parser->model == F11B ||
			parser->model == MUNDIAL2 || parser->model == MUNDIAL3) {
			samplesize = 2;
		} else {
			samplesize = 4;
		}
	} else if (parser->model == OC1A || parser->model == OC1B ||
		parser->model == OC1C || parser->model == OCI ||
		parser->model == TX1 || parser->model == A300CS ||
		parser->model == VTX || parser->model == I450T ||
		parser->model == I750TC || parser->model == PROPLUSX ||
		parser->model == I770R || parser->model == I470TC ||
		parser->model == SAGE || parser->model == BEACON) {
		samplesize = PAGESIZE;
	}

	unsigned int have_temperature = 1, have_pressure = 1;
	if (parser->mode == FREEDIVE) {
		have_temperature = 0;
		have_pressure = 0;
	} else if (parser->model == VEO30 || parser->model == OCS ||
		parser->model == ELEMENT2 || parser->model == VEO20 ||
		parser->model == A300 || parser->model == ZEN ||
		parser->model == GEO || parser->model == GEO20 ||
		parser->model == MANTA || parser->model == I300 ||
		parser->model == I200 || parser->model == I100 ||
		parser->model == I300C || parser->model == TALIS ||
		parser->model == I200C || parser->model == GEO40 ||
		parser->model == VEO40) {
		have_pressure = 0;
	}

	// Initial temperature.
	unsigned int temperature = 0;
	if (have_temperature) {
		temperature = data[parser->header + 7];
	}

	// Initial tank pressure.
	unsigned int tank = 0;
	unsigned int pressure = 0;
	if (have_pressure) {
		unsigned int idx = 2;
		if (parser->model == A300CS || parser->model == VTX ||
			parser->model == I750TC || parser->model == I770R)
			idx = 16;
		pressure = array_uint16_le(data + parser->header + idx);
		if (pressure == 10000)
			have_pressure = 0;
	}

	// Initial gas mix.
	unsigned int gasmix_previous = 0xFFFFFFFF;

	unsigned int count = 0;
	unsigned int complete = 1;
	unsigned int previous = 0;
	unsigned int offset = parser->headersize;
	while (offset + samplesize <= size - parser->footersize) {
		dc_sample_value_t sample = {0};

		// Ignore empty samples.
		if ((parser->mode != FREEDIVE &&
			array_isequal (data + offset, samplesize, 0x00)) ||
			array_isequal (data + offset, samplesize, 0xFF)) {
			offset += samplesize;
			continue;
		}

		if (complete) {
			previous = offset;
			complete = 0;
		}

		// Get the sample type.
		unsigned int sampletype = data[offset + 0];
		if (parser->mode == FREEDIVE)
			sampletype = 0;

		// The sample size is usually fixed, but some sample types have a
		// larger size. Check whether we have that many bytes available.
		unsigned int length = samplesize;
		if (sampletype == 0xBB) {
			length = PAGESIZE;
			if (offset + length > size - parser->footersize) {
				ERROR (abstract->context, "Buffer overflow detected!");
				return DC_STATUS_DATAFORMAT;
			}
		}

		// Check for a tank switch sample.
		if (sampletype == 0xAA) {
			if (parser->model == DATAMASK || parser->model == COMPUMASK) {
				// Tank pressure (1 psi) and number
				tank = 0;
				pressure = (((data[offset + 7] << 8) + data[offset + 6]) & 0x0FFF);
			} else if (parser->model == A300CS || parser->model == VTX ||
<<<<<<< HEAD
				parser->model == I750TC || parser->model == I770R ||
				parser->model == SAGE) {
=======
				parser->model == I750TC || parser->model == SAGE ||
				parser->model == BEACON) {
>>>>>>> d85d8811
				// Tank pressure (1 psi) and number (one based index)
				tank = (data[offset + 1] & 0x03) - 1;
				pressure = ((data[offset + 7] << 8) + data[offset + 6]) & 0x0FFF;
			} else {
				// Tank pressure (2 psi) and number (one based index)
				tank = (data[offset + 1] & 0x03) - 1;
				if (parser->model == ATOM2 || parser->model == EPICA || parser->model == EPICB)
					pressure = (((data[offset + 3] << 8) + data[offset + 4]) & 0x0FFF) * 2;
				else
					pressure = (((data[offset + 4] << 8) + data[offset + 5]) & 0x0FFF) * 2;
			}
		} else if (sampletype == 0xBB) {
			// The surface time is not always a nice multiple of the samplerate.
			// The number of inserted surface samples is therefore rounded down
			// to keep the timestamps aligned at multiples of the samplerate.
			unsigned int surftime = 60 * bcd2dec (data[offset + 1]) + bcd2dec (data[offset + 2]);
			unsigned int nsamples = surftime / interval;

			for (unsigned int i = 0; i < nsamples; ++i) {
				// Time
				time += interval;
				sample.time = time;
				if (callback) callback (DC_SAMPLE_TIME, sample, userdata);

				// Vendor specific data
				if (i == 0) {
					oceanic_atom2_parser_vendor (parser,
						data + previous,
						(offset - previous) + length,
						samplesize, callback, userdata);
				}

				// Depth
				sample.depth = 0.0;
				if (callback) callback (DC_SAMPLE_DEPTH, sample, userdata);
				complete = 1;
			}

			extratime += surftime;
		} else {
			// Skip the extra samples.
			if ((count % samplerate) != 0) {
				offset += samplesize;
				count++;
				continue;
			}

			// Time.
			if (parser->model == I450T || parser->model == I470TC) {
				unsigned int minute = bcd2dec(data[offset + 0]);
				unsigned int hour   = bcd2dec(data[offset + 1] & 0x0F);
				unsigned int second = bcd2dec(data[offset + 2]);
				unsigned int timestamp = (hour * 3600) + (minute * 60 ) + second + extratime;
				if (timestamp < time) {
					ERROR (abstract->context, "Timestamp moved backwards.");
					return DC_STATUS_DATAFORMAT;
				} else 	if (timestamp == time) {
					WARNING (abstract->context, "Unexpected sample with the same timestamp ignored.");
					offset += length;
					continue;
				}
				time = timestamp;
			} else {
				time += interval;
			}
			sample.time = time;
			if (callback) callback (DC_SAMPLE_TIME, sample, userdata);

			// Vendor specific data
			oceanic_atom2_parser_vendor (parser,
				data + previous,
				(offset - previous) + length,
				samplesize, callback, userdata);

			// Temperature (°F)
			if (have_temperature) {
				if (parser->model == GEO || parser->model == ATOM1 ||
					parser->model == ELEMENT2 || parser->model == MANTA ||
					parser->model == ZEN) {
					temperature = data[offset + 6];
				} else if (parser->model == TALIS) {
					temperature = data[offset + 7];
				} else if (parser->model == GEO20 || parser->model == VEO20 ||
					parser->model == VEO30 || parser->model == OC1A ||
					parser->model == OC1B || parser->model == OC1C ||
					parser->model == OCI || parser->model == A300 ||
					parser->model == I450T || parser->model == I300 ||
					parser->model == I200 || parser->model == I100 ||
					parser->model == I300C || parser->model == I200C ||
					parser->model == GEO40 || parser->model == VEO40 ||
					parser->model == I470TC) {
					temperature = data[offset + 3];
				} else if (parser->model == OCS || parser->model == TX1) {
					temperature = data[offset + 1];
				} else if (parser->model == VT4 || parser->model == VT41 ||
					parser->model == ATOM3 || parser->model == ATOM31 ||
					parser->model == A300AI || parser->model == VISION ||
					parser->model == XPAIR) {
					temperature = ((data[offset + 7] & 0xF0) >> 4) | ((data[offset + 7] & 0x0C) << 2) | ((data[offset + 5] & 0x0C) << 4);
				} else if (parser->model == A300CS || parser->model == VTX ||
					parser->model == I750TC || parser->model == PROPLUSX ||
					parser->model == I770R|| parser->model == SAGE ||
					parser->model == BEACON) {
					temperature = data[offset + 11];
				} else {
					unsigned int sign;
					if (parser->model == DG03 || parser->model == PROPLUS3 ||
						parser->model == I550 || parser->model == I550C ||
						parser->model == PROPLUS4 || parser->model == WISDOM4)
						sign = (~data[offset + 5] & 0x04) >> 2;
					else if (parser->model == VOYAGER2G || parser->model == AMPHOS ||
						parser->model == AMPHOSAIR || parser->model == ZENAIR)
						sign = (data[offset + 5] & 0x04) >> 2;
					else if (parser->model == ATOM2 || parser->model == PROPLUS21 ||
						parser->model == EPICA || parser->model == EPICB ||
						parser->model == ATMOSAI2 ||
						parser->model == WISDOM2 || parser->model == WISDOM3)
						sign = (data[offset + 0] & 0x80) >> 7;
					else
						sign = (~data[offset + 0] & 0x80) >> 7;
					if (sign)
						temperature -= (data[offset + 7] & 0x0C) >> 2;
					else
						temperature += (data[offset + 7] & 0x0C) >> 2;
				}
				sample.temperature = (temperature - 32.0) * (5.0 / 9.0);
				if (callback) callback (DC_SAMPLE_TEMPERATURE, sample, userdata);
			}

			// Tank Pressure (psi)
			if (have_pressure) {
				if (parser->model == OC1A || parser->model == OC1B ||
					parser->model == OC1C || parser->model == OCI ||
					parser->model == I450T || parser->model == I470TC)
					pressure = (data[offset + 10] + (data[offset + 11] << 8)) & 0x0FFF;
				else if (parser->model == VT4 || parser->model == VT41||
					parser->model == ATOM3 || parser->model == ATOM31 ||
					parser->model == ZENAIR ||parser->model == A300AI ||
					parser->model == DG03 || parser->model == PROPLUS3 ||
					parser->model == AMPHOSAIR || parser->model == I550 ||
					parser->model == VISION || parser->model == XPAIR ||
					parser->model == I550C || parser->model == PROPLUS4 ||
					parser->model == WISDOM4)
					pressure = (((data[offset + 0] & 0x03) << 8) + data[offset + 1]) * 5;
				else if (parser->model == TX1 || parser->model == A300CS ||
					parser->model == VTX || parser->model == I750TC ||
					parser->model == PROPLUSX || parser->model == I770R ||
					parser->model == SAGE || parser->model == BEACON)
					pressure = array_uint16_le (data + offset + 4);
				else
					pressure -= data[offset + 1];
				sample.pressure.tank = tank;
				sample.pressure.value = pressure * PSI / BAR;
				if (callback) callback (DC_SAMPLE_PRESSURE, sample, userdata);
			}

			// Depth (1/16 ft)
			unsigned int depth;
			if (parser->mode == FREEDIVE)
				depth = array_uint16_le (data + offset);
			else if (parser->model == GEO20 || parser->model == VEO20 ||
				parser->model == VEO30 || parser->model == OC1A ||
				parser->model == OC1B || parser->model == OC1C ||
				parser->model == OCI || parser->model == A300 ||
				parser->model == I450T || parser->model == I300 ||
				parser->model == I200 || parser->model == I100 ||
				parser->model == I300C || parser->model == I200C ||
				parser->model == GEO40 || parser->model == VEO40 ||
				parser->model == I470TC)
				depth = (data[offset + 4] + (data[offset + 5] << 8)) & 0x0FFF;
			else if (parser->model == ATOM1)
				depth = data[offset + 3] * 16;
			else
				depth = (data[offset + 2] + (data[offset + 3] << 8)) & 0x0FFF;
			sample.depth = depth / 16.0 * FEET;
			if (callback) callback (DC_SAMPLE_DEPTH, sample, userdata);

			// Gas mix
			unsigned int have_gasmix = 0;
			unsigned int gasmix = 0;
			if (parser->model == TX1) {
				gasmix = data[offset] & 0x07;
				have_gasmix = 1;
			}
			if (have_gasmix && gasmix != gasmix_previous) {
				if (gasmix < 1 || gasmix > parser->ngasmixes) {
					ERROR (abstract->context, "Invalid gas mix index (%u).", gasmix);
					return DC_STATUS_DATAFORMAT;
				}
				sample.gasmix = gasmix - 1;
				if (callback) callback (DC_SAMPLE_GASMIX, sample, userdata);
				gasmix_previous = gasmix;
			}

			// NDL / Deco
			unsigned int have_deco = 0;
			unsigned int decostop = 0, decotime = 0;
			if (parser->model == A300CS || parser->model == VTX ||
				parser->model == I750TC || parser->model == SAGE ||
				parser->model == PROPLUSX || parser->model == I770R ||
				parser->model == BEACON) {
				decostop = (data[offset + 15] & 0x70) >> 4;
				decotime = array_uint16_le(data + offset + 6) & 0x03FF;
				have_deco = 1;
			} else if (parser->model == ZEN || parser->model == DG03) {
				decostop = (data[offset + 5] & 0xF0) >> 4;
				decotime = array_uint16_le(data + offset + 4) & 0x0FFF;
				have_deco = 1;
			} else if (parser->model == TX1) {
				decostop = data[offset + 10];
				decotime = array_uint16_le(data + offset + 6);
				have_deco = 1;
			} else if (parser->model == ATOM31 || parser->model == VISION ||
				parser->model == XPAIR || parser->model == I550 ||
				parser->model == I550C || parser->model == WISDOM4) {
				decostop = (data[offset + 5] & 0xF0) >> 4;
				decotime = array_uint16_le(data + offset + 4) & 0x03FF;
				have_deco = 1;
			} else if (parser->model == I200 || parser->model == I300 ||
				parser->model == OC1A || parser->model == OC1B ||
				parser->model == OC1C || parser->model == OCI ||
				parser->model == I100 || parser->model == I300C ||
				parser->model == I450T || parser->model == I200C ||
				parser->model == GEO40 || parser->model == VEO40 ||
				parser->model == I470TC) {
				decostop = (data[offset + 7] & 0xF0) >> 4;
				decotime = array_uint16_le(data + offset + 6) & 0x0FFF;
				have_deco = 1;
			}
			if (have_deco) {
				if (decostop) {
					sample.deco.type = DC_DECO_DECOSTOP;
					sample.deco.depth = decostop * 10 * FEET;
				} else {
					sample.deco.type = DC_DECO_NDL;
					sample.deco.depth = 0.0;
				}
				sample.deco.time = decotime * 60;
				if (callback) callback (DC_SAMPLE_DECO, sample, userdata);
			}

			unsigned int have_rbt = 0;
			unsigned int rbt = 0;
			if (parser->model == ATOM31) {
				rbt = array_uint16_le(data + offset + 6) & 0x01FF;
				have_rbt = 1;
			} else if (parser->model == I450T || parser->model == OC1A ||
				parser->model == OC1B || parser->model == OC1C ||
				parser->model == OCI || parser->model == PROPLUSX ||
				parser->model == I770R || parser->model == I470TC) {
				rbt = array_uint16_le(data + offset + 8) & 0x01FF;
				have_rbt = 1;
			} else if (parser->model == VISION || parser->model == XPAIR ||
				parser->model == I550 || parser->model == I550C ||
				parser->model == WISDOM4) {
				rbt = array_uint16_le(data + offset + 6) & 0x03FF;
				have_rbt = 1;
			}
			if (have_rbt) {
				sample.rbt = rbt;
				if (callback) callback (DC_SAMPLE_RBT, sample, userdata);
			}

			// Bookmarks
			unsigned int have_bookmark = 0;
			if (parser->model == OC1A || parser->model == OC1B ||
				parser->model == OC1C || parser->model == OCI) {
				have_bookmark = data[offset + 12] & 0x80;
			}
			if (have_bookmark) {
				sample.event.type = SAMPLE_EVENT_BOOKMARK;
				sample.event.time = 0;
				sample.event.flags = 0;
				sample.event.value = 0;
				if (callback) callback (DC_SAMPLE_EVENT, sample, userdata);
			}

			count++;
			complete = 1;
		}

		offset += length;
	}

	return DC_STATUS_SUCCESS;
}<|MERGE_RESOLUTION|>--- conflicted
+++ resolved
@@ -836,13 +836,8 @@
 				tank = 0;
 				pressure = (((data[offset + 7] << 8) + data[offset + 6]) & 0x0FFF);
 			} else if (parser->model == A300CS || parser->model == VTX ||
-<<<<<<< HEAD
 				parser->model == I750TC || parser->model == I770R ||
-				parser->model == SAGE) {
-=======
-				parser->model == I750TC || parser->model == SAGE ||
-				parser->model == BEACON) {
->>>>>>> d85d8811
+				parser->model == SAGE || parser->model == BEACON) {
 				// Tank pressure (1 psi) and number (one based index)
 				tank = (data[offset + 1] & 0x03) - 1;
 				pressure = ((data[offset + 7] << 8) + data[offset + 6]) & 0x0FFF;
