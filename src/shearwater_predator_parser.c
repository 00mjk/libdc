--- conflicted
+++ resolved
@@ -111,13 +111,8 @@
 }
 
 
-<<<<<<< HEAD
-dc_status_t
+static dc_status_t
 shearwater_common_parser_create (dc_parser_t **out, dc_context_t *context, unsigned int serial, unsigned int petrel)
-=======
-static dc_status_t
-shearwater_common_parser_create (dc_parser_t **out, dc_context_t *context, unsigned int petrel)
->>>>>>> d021bb98
 {
 	shearwater_predator_parser_t *parser = NULL;
 	const dc_parser_vtable_t *vtable = NULL;
