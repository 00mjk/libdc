/*
 * libdivecomputer
 *
 * Copyright (C) 2008 Jef Driesen
 *
 * This library is free software; you can redistribute it and/or
 * modify it under the terms of the GNU Lesser General Public
 * License as published by the Free Software Foundation; either
 * version 2.1 of the License, or (at your option) any later version.
 *
 * This library is distributed in the hope that it will be useful,
 * but WITHOUT ANY WARRANTY; without even the implied warranty of
 * MERCHANTABILITY or FITNESS FOR A PARTICULAR PURPOSE.  See the GNU
 * Lesser General Public License for more details.
 *
 * You should have received a copy of the GNU Lesser General Public
 * License along with this library; if not, write to the Free Software
 * Foundation, Inc., 51 Franklin Street, Fifth Floor, Boston,
 * MA 02110-1301 USA
 */

#include <stdlib.h>

#define NOGDI
#include <windows.h>

#include "serial.h"

#include "common-private.h"
#include "context-private.h"
#include "iostream-private.h"

static dc_status_t dc_serial_set_timeout (dc_iostream_t *iostream, int timeout);
static dc_status_t dc_serial_set_latency (dc_iostream_t *iostream, unsigned int value);
static dc_status_t dc_serial_set_halfduplex (dc_iostream_t *iostream, unsigned int value);
static dc_status_t dc_serial_set_break (dc_iostream_t *iostream, unsigned int value);
static dc_status_t dc_serial_set_dtr (dc_iostream_t *iostream, unsigned int value);
static dc_status_t dc_serial_set_rts (dc_iostream_t *iostream, unsigned int value);
static dc_status_t dc_serial_get_lines (dc_iostream_t *iostream, unsigned int *value);
static dc_status_t dc_serial_get_available (dc_iostream_t *iostream, size_t *value);
static dc_status_t dc_serial_configure (dc_iostream_t *iostream, unsigned int baudrate, unsigned int databits, dc_parity_t parity, dc_stopbits_t stopbits, dc_flowcontrol_t flowcontrol);
static dc_status_t dc_serial_read (dc_iostream_t *iostream, void *data, size_t size, size_t *actual);
static dc_status_t dc_serial_write (dc_iostream_t *iostream, const void *data, size_t size, size_t *actual);
static dc_status_t dc_serial_flush (dc_iostream_t *iostream);
static dc_status_t dc_serial_purge (dc_iostream_t *iostream, dc_direction_t direction);
static dc_status_t dc_serial_sleep (dc_iostream_t *iostream, unsigned int milliseconds);
static dc_status_t dc_serial_close (dc_iostream_t *iostream);

typedef struct dc_serial_t {
	dc_iostream_t base;
	/*
	 * The file descriptor corresponding to the serial port.
	 */
	HANDLE hFile;
	/*
	 * Serial port settings are saved into this variables immediately
	 * after the port is opened. These settings are restored when the
	 * serial port is closed.
	 */
	DCB dcb;
	COMMTIMEOUTS timeouts;
	/* Half-duplex settings */
	int halfduplex;
	unsigned int baudrate;
	unsigned int nbits;
} dc_serial_t;

static const dc_iostream_vtable_t dc_serial_vtable = {
	sizeof(dc_serial_t),
	dc_serial_set_timeout, /* set_timeout */
	dc_serial_set_latency, /* set_latency */
	dc_serial_set_halfduplex, /* set_halfduplex */
	dc_serial_set_break, /* set_break */
	dc_serial_set_dtr, /* set_dtr */
	dc_serial_set_rts, /* set_rts */
	dc_serial_get_lines, /* get_lines */
	dc_serial_get_available, /* get_received */
	dc_serial_configure, /* configure */
	dc_serial_read, /* read */
	dc_serial_write, /* write */
	dc_serial_flush, /* flush */
	dc_serial_purge, /* purge */
	dc_serial_sleep, /* sleep */
	dc_serial_close, /* close */
};

static dc_status_t
syserror(DWORD errcode)
{
	switch (errcode) {
	case ERROR_INVALID_PARAMETER:
		return DC_STATUS_INVALIDARGS;
	case ERROR_OUTOFMEMORY:
		return DC_STATUS_NOMEMORY;
	case ERROR_FILE_NOT_FOUND:
		return DC_STATUS_NODEVICE;
	case ERROR_ACCESS_DENIED:
		return DC_STATUS_NOACCESS;
	default:
		return DC_STATUS_IO;
	}
}

dc_status_t
dc_serial_enumerate (dc_serial_callback_t callback, void *userdata)
{
	// Open the registry key.
	HKEY hKey;
	LONG rc = RegOpenKeyExA (HKEY_LOCAL_MACHINE, "HARDWARE\\DEVICEMAP\\SERIALCOMM", 0, KEY_QUERY_VALUE, &hKey);
	if (rc != ERROR_SUCCESS) {
		if (rc == ERROR_FILE_NOT_FOUND)
			return DC_STATUS_SUCCESS;
		else
			return DC_STATUS_IO;
	}

	// Get the number of values.
	DWORD count = 0;
	rc = RegQueryInfoKey (hKey, NULL, NULL, NULL, NULL, NULL, NULL, &count, NULL, NULL, NULL, NULL);
	if (rc != ERROR_SUCCESS) {
		RegCloseKey(hKey);
		return DC_STATUS_IO;
	}

	for (DWORD i = 0; i < count; ++i) {
		// Get the value name, data and type.
		char name[512], data[512];
		DWORD name_len = sizeof (name);
		DWORD data_len = sizeof (data);
		DWORD type = 0;
		rc = RegEnumValueA (hKey, i, name, &name_len, NULL, &type, (LPBYTE) data, &data_len);
		if (rc != ERROR_SUCCESS) {
			RegCloseKey(hKey);
			return DC_STATUS_IO;
		}

		// Ignore non-string values.
		if (type != REG_SZ)
			continue;

		// Prevent a possible buffer overflow.
		if (data_len >= sizeof (data)) {
			RegCloseKey(hKey);
			return DC_STATUS_NOMEMORY;
		}

		// Null terminate the string.
		data[data_len] = 0;

		callback (data, userdata);
	}

	RegCloseKey(hKey);

	return DC_STATUS_SUCCESS;
}

dc_status_t
dc_serial_open (dc_iostream_t **out, dc_context_t *context, const char *name)
{
	dc_status_t status = DC_STATUS_SUCCESS;
	dc_serial_t *device = NULL;

	if (out == NULL || name == NULL)
		return DC_STATUS_INVALIDARGS;

	INFO (context, "Open: name=%s", name);

	// Build the device name.
	const char *devname = NULL;
	char buffer[MAX_PATH] = "\\\\.\\";
	if (strncmp (name, buffer, 4) != 0) {
		size_t length = strlen (name) + 1;
		if (length + 4 > sizeof (buffer))
			return DC_STATUS_NOMEMORY;
		memcpy (buffer + 4, name, length);
		devname = buffer;
	} else {
		devname = name;
	}

	// Allocate memory.
	device = (dc_serial_t *) dc_iostream_allocate (context, &dc_serial_vtable);
	if (device == NULL) {
		SYSERROR (context, ERROR_OUTOFMEMORY);
		return DC_STATUS_NOMEMORY;
	}

	// Default to full-duplex.
	device->halfduplex = 0;
	device->baudrate = 0;
	device->nbits = 0;

	RETURN_IF_CUSTOM_SERIAL(context, *out = device, open, context, name);

	// Open the device.
	device->hFile = CreateFileA (devname,
			GENERIC_READ | GENERIC_WRITE, 0,
			NULL, // No security attributes.
			OPEN_EXISTING,
			0, // Non-overlapped I/O.
			NULL);
	if (device->hFile == INVALID_HANDLE_VALUE) {
		DWORD errcode = GetLastError ();
		SYSERROR (context, errcode);
		status = syserror (errcode);
		goto error_free;
	}

	// Retrieve the current communication settings and timeouts,
	// to be able to restore them when closing the device.
	// It is also used to check if the obtained handle
	// represents a serial device.
	if (!GetCommState (device->hFile, &device->dcb) ||
		!GetCommTimeouts (device->hFile, &device->timeouts)) {
		DWORD errcode = GetLastError ();
		SYSERROR (context, errcode);
		status = syserror (errcode);
		goto error_close;
	}

	*out = (dc_iostream_t *) device;

	return DC_STATUS_SUCCESS;

error_close:
	CloseHandle (device->hFile);
error_free:
	dc_iostream_deallocate ((dc_iostream_t *) device);
	return status;
}

static dc_status_t
dc_serial_close (dc_iostream_t *abstract)
{
	dc_status_t status = DC_STATUS_SUCCESS;
	dc_serial_t *device = (dc_serial_t *) abstract;

	RETURN_IF_CUSTOM_SERIAL(device->context, free(device), close);

	// Restore the initial communication settings and timeouts.
	if (!SetCommState (device->hFile, &device->dcb) ||
		!SetCommTimeouts (device->hFile, &device->timeouts)) {
		DWORD errcode = GetLastError ();
		SYSERROR (abstract->context, errcode);
		dc_status_set_error(&status, syserror (errcode));
	}

	// Close the device.
	if (!CloseHandle (device->hFile)) {
		DWORD errcode = GetLastError ();
		SYSERROR (abstract->context, errcode);
		dc_status_set_error(&status, syserror (errcode));
	}

	return status;
}

static dc_status_t
dc_serial_configure (dc_iostream_t *abstract, unsigned int baudrate, unsigned int databits, dc_parity_t parity, dc_stopbits_t stopbits, dc_flowcontrol_t flowcontrol)
{
	dc_serial_t *device = (dc_serial_t *) abstract;

	RETURN_IF_CUSTOM_SERIAL(device->context, , configure, baudrate, databits, parity, stopbits, flowcontrol);

	// Retrieve the current settings.
	DCB dcb;
	if (!GetCommState (device->hFile, &dcb)) {
		DWORD errcode = GetLastError ();
		SYSERROR (abstract->context, errcode);
		return syserror (errcode);
	}

	dcb.fBinary = TRUE; // Enable Binary Transmission
	dcb.fAbortOnError = FALSE;

	// Baudrate.
	dcb.BaudRate = baudrate;

	// Character size.
	if (databits >= 5 && databits <= 8)
		dcb.ByteSize = databits;
	else
		return DC_STATUS_INVALIDARGS;

	// Parity checking.
	switch (parity) {
	case DC_PARITY_NONE:
		dcb.Parity = NOPARITY;
		dcb.fParity = FALSE;
		break;
	case DC_PARITY_EVEN:
		dcb.Parity = EVENPARITY;
		dcb.fParity = TRUE;
		break;
	case DC_PARITY_ODD:
		dcb.Parity = ODDPARITY;
		dcb.fParity = TRUE;
		break;
	case DC_PARITY_MARK:
		dcb.Parity = MARKPARITY;
		dcb.fParity = TRUE;
		break;
	case DC_PARITY_SPACE:
		dcb.Parity = SPACEPARITY;
		dcb.fParity = TRUE;
		break;
	default:
		return DC_STATUS_INVALIDARGS;
	}

	// Stopbits.
	switch (stopbits) {
	case DC_STOPBITS_ONE:
		dcb.StopBits = ONESTOPBIT;
		break;
	case DC_STOPBITS_ONEPOINTFIVE:
		dcb.StopBits = ONE5STOPBITS;
		break;
	case DC_STOPBITS_TWO:
		dcb.StopBits = TWOSTOPBITS;
		break;
	default:
		return DC_STATUS_INVALIDARGS;
	}

	// Flow control.
	switch (flowcontrol) {
	case DC_FLOWCONTROL_NONE:
		dcb.fInX = FALSE;
		dcb.fOutX = FALSE;
		dcb.fOutxCtsFlow = FALSE;
		dcb.fOutxDsrFlow = FALSE;
		dcb.fDtrControl = DTR_CONTROL_ENABLE;
		dcb.fRtsControl = RTS_CONTROL_ENABLE;
		break;
	case DC_FLOWCONTROL_HARDWARE:
		dcb.fInX = FALSE;
		dcb.fOutX = FALSE;
		dcb.fOutxCtsFlow = TRUE;
		dcb.fOutxDsrFlow = TRUE;
		dcb.fDtrControl = DTR_CONTROL_HANDSHAKE;
		dcb.fRtsControl = RTS_CONTROL_HANDSHAKE;
		break;
	case DC_FLOWCONTROL_SOFTWARE:
		dcb.fInX = TRUE;
		dcb.fOutX = TRUE;
		dcb.fOutxCtsFlow = FALSE;
		dcb.fOutxDsrFlow = FALSE;
		dcb.fDtrControl = DTR_CONTROL_ENABLE;
		dcb.fRtsControl = RTS_CONTROL_ENABLE;
		break;
	default:
		return DC_STATUS_INVALIDARGS;
	}

	// Apply the new settings.
	if (!SetCommState (device->hFile, &dcb)) {
		DWORD errcode = GetLastError ();
		SYSERROR (abstract->context, errcode);
		return syserror (errcode);
	}

	device->baudrate = baudrate;
	device->nbits = 1 + databits + stopbits + (parity ? 1 : 0);

	return DC_STATUS_SUCCESS;
}

static dc_status_t
dc_serial_set_timeout (dc_iostream_t *abstract, int timeout)
{
	dc_serial_t *device = (dc_serial_t *) abstract;

	RETURN_IF_CUSTOM_SERIAL(device->context, , set_timeout, timeout);

	// Retrieve the current timeouts.
	COMMTIMEOUTS timeouts;
	if (!GetCommTimeouts (device->hFile, &timeouts)) {
		DWORD errcode = GetLastError ();
		SYSERROR (abstract->context, errcode);
		return syserror (errcode);
	}

	// Update the settings.
	if (timeout < 0) {
		// Blocking mode.
		timeouts.ReadIntervalTimeout = 0;
		timeouts.ReadTotalTimeoutMultiplier = 0;
		timeouts.ReadTotalTimeoutConstant = 0;
		timeouts.WriteTotalTimeoutMultiplier = 0;
		timeouts.WriteTotalTimeoutConstant = 0;
	} else if (timeout == 0) {
		// Non-blocking mode.
		timeouts.ReadIntervalTimeout = MAXDWORD;
		timeouts.ReadTotalTimeoutMultiplier = 0;
		timeouts.ReadTotalTimeoutConstant = 0;
		timeouts.WriteTotalTimeoutMultiplier = 0;
		timeouts.WriteTotalTimeoutConstant = 0;
	} else {
		// Standard timeout mode.
		timeouts.ReadIntervalTimeout = 0;
		timeouts.ReadTotalTimeoutMultiplier = 0;
		timeouts.ReadTotalTimeoutConstant = timeout;
		timeouts.WriteTotalTimeoutMultiplier = 0;
		timeouts.WriteTotalTimeoutConstant = 0;
	}

	// Activate the new timeouts.
	if (!SetCommTimeouts (device->hFile, &timeouts)) {
		DWORD errcode = GetLastError ();
		SYSERROR (abstract->context, errcode);
		return syserror (errcode);
	}

	return DC_STATUS_SUCCESS;
}

static dc_status_t
dc_serial_set_halfduplex (dc_iostream_t *abstract, unsigned int value)
{
	dc_serial_t *device = (dc_serial_t *) abstract;

	RETURN_IF_CUSTOM_SERIAL(device->context, , set_halfduplex, value);

	device->halfduplex = value;

	return DC_STATUS_SUCCESS;
}

static dc_status_t
dc_serial_set_latency (dc_iostream_t *abstract, unsigned int value)
{
	return DC_STATUS_SUCCESS;
}

static dc_status_t
dc_serial_read (dc_iostream_t *abstract, void *data, size_t size, size_t *actual)
{
	size_t nbytes = 0;
	dc_status_t status = DC_STATUS_SUCCESS;
	dc_serial_t *device = (dc_serial_t *) abstract;
	DWORD dwRead = 0;

<<<<<<< HEAD
	if (device == NULL) {
		status = DC_STATUS_INVALIDARGS;
		goto out_invalidargs;
	}

	RETURN_IF_CUSTOM_SERIAL(device->context,
			{
				HEXDUMP (device->context, DC_LOGLEVEL_INFO, "Custom Read", (unsigned char *) data, nbytes);
				if (actual)
					*actual = nbytes;
			},
			read, data, size, &nbytes);

=======
>>>>>>> ca1efdce
	if (!ReadFile (device->hFile, data, size, &dwRead, NULL)) {
		DWORD errcode = GetLastError ();
		SYSERROR (abstract->context, errcode);
		status = syserror (errcode);
		goto out;
	}

	if (dwRead != size) {
		status = DC_STATUS_TIMEOUT;
	}

out:
	if (actual)
		*actual = dwRead;

	return status;
}

static dc_status_t
dc_serial_write (dc_iostream_t *abstract, const void *data, size_t size, size_t *actual)
{
	size_t nbytes = 0;
	dc_status_t status = DC_STATUS_SUCCESS;
	dc_serial_t *device = (dc_serial_t *) abstract;
	DWORD dwWritten = 0;

<<<<<<< HEAD
	if (device == NULL) {
		status = DC_STATUS_INVALIDARGS;
		goto out_invalidargs;
	}

	RETURN_IF_CUSTOM_SERIAL(device->context,
			{
				HEXDUMP (device->context, DC_LOGLEVEL_INFO, "Custom Write", (unsigned char *) data, nbytes);
				if (actual)
					*actual = nbytes;
			},
			write, data, size, &nbytes);

=======
>>>>>>> ca1efdce
	LARGE_INTEGER begin, end, freq;
	if (device->halfduplex) {
		// Get the current time.
		if (!QueryPerformanceFrequency(&freq) ||
			!QueryPerformanceCounter(&begin)) {
			DWORD errcode = GetLastError ();
			SYSERROR (abstract->context, errcode);
			status = syserror (errcode);
			goto out;
		}
	}

	if (!WriteFile (device->hFile, data, size, &dwWritten, NULL)) {
		DWORD errcode = GetLastError ();
		SYSERROR (abstract->context, errcode);
		status = syserror (errcode);
		goto out;
	}

	if (device->halfduplex) {
		// Get the current time.
		if (!QueryPerformanceCounter(&end))  {
			DWORD errcode = GetLastError ();
			SYSERROR (abstract->context, errcode);
			status = syserror (errcode);
			goto out;
		}

		// Calculate the elapsed time (microseconds).
		unsigned long elapsed = 1000000.0 * (end.QuadPart - begin.QuadPart) / freq.QuadPart + 0.5;

		// Calculate the expected duration (microseconds). A 2 millisecond fudge
		// factor is added because it improves the success rate significantly.
		unsigned long expected = 1000000.0 * device->nbits / device->baudrate * size + 0.5 + 2000;

		// Wait for the remaining time.
		if (elapsed < expected) {
			unsigned long remaining = expected - elapsed;

			// The remaining time is rounded up to the nearest millisecond
			// because the Windows Sleep() function doesn't have a higher
			// resolution.
			dc_serial_sleep (abstract, (remaining + 999) / 1000);
		}
	}

	if (dwWritten != size) {
		status = DC_STATUS_TIMEOUT;
	}

out:
	if (actual)
		*actual = dwWritten;

	return status;
}

static dc_status_t
dc_serial_purge (dc_iostream_t *abstract, dc_direction_t direction)
{
	dc_serial_t *device = (dc_serial_t *) abstract;

	RETURN_IF_CUSTOM_SERIAL(device->context, , purge, direction);

	DWORD flags = 0;

	switch (direction) {
	case DC_DIRECTION_INPUT:
		flags = PURGE_RXABORT | PURGE_RXCLEAR;
		break;
	case DC_DIRECTION_OUTPUT:
		flags = PURGE_TXABORT | PURGE_TXCLEAR;
		break;
	case DC_DIRECTION_ALL:
		flags = PURGE_RXABORT | PURGE_RXCLEAR | PURGE_TXABORT | PURGE_TXCLEAR;
		break;
	default:
		return DC_STATUS_INVALIDARGS;
	}

	if (!PurgeComm (device->hFile, flags)) {
		DWORD errcode = GetLastError ();
		SYSERROR (abstract->context, errcode);
		return syserror (errcode);
	}

	return DC_STATUS_SUCCESS;
}

static dc_status_t
dc_serial_flush (dc_iostream_t *abstract)
{
	dc_serial_t *device = (dc_serial_t *) abstract;

	if (!FlushFileBuffers (device->hFile)) {
		DWORD errcode = GetLastError ();
		SYSERROR (abstract->context, errcode);
		return syserror (errcode);
	}

	return DC_STATUS_SUCCESS;
}

static dc_status_t
dc_serial_set_break (dc_iostream_t *abstract, unsigned int level)
{
	dc_serial_t *device = (dc_serial_t *) abstract;

	RETURN_IF_CUSTOM_SERIAL(device->context, , set_break, level);

	if (level) {
		if (!SetCommBreak (device->hFile)) {
			DWORD errcode = GetLastError ();
			SYSERROR (abstract->context, errcode);
			return syserror (errcode);
		}
	} else {
		if (!ClearCommBreak (device->hFile)) {
			DWORD errcode = GetLastError ();
			SYSERROR (abstract->context, errcode);
			return syserror (errcode);
		}
	}

	return DC_STATUS_SUCCESS;
}

static dc_status_t
dc_serial_set_dtr (dc_iostream_t *abstract, unsigned int level)
{
	dc_serial_t *device = (dc_serial_t *) abstract;

	RETURN_IF_CUSTOM_SERIAL(device->context, , set_dtr, level);

	int status = (level ? SETDTR : CLRDTR);

	if (!EscapeCommFunction (device->hFile, status)) {
		DWORD errcode = GetLastError ();
		SYSERROR (abstract->context, errcode);
		return syserror (errcode);
	}

	return DC_STATUS_SUCCESS;
}

static dc_status_t
dc_serial_set_rts (dc_iostream_t *abstract, unsigned int level)
{
	dc_serial_t *device = (dc_serial_t *) abstract;

	RETURN_IF_CUSTOM_SERIAL(device->context, , set_rts, level);

	int status = (level ? SETRTS : CLRRTS);

	if (!EscapeCommFunction (device->hFile, status)) {
		DWORD errcode = GetLastError ();
		SYSERROR (abstract->context, errcode);
		return syserror (errcode);
	}

	return DC_STATUS_SUCCESS;
}

static dc_status_t
dc_serial_get_available (dc_iostream_t *abstract, size_t *value)
{
	dc_serial_t *device = (dc_serial_t *) abstract;

	RETURN_IF_CUSTOM_SERIAL(device->context, , get_available, value);

	COMSTAT stats;

	if (!ClearCommError (device->hFile, NULL, &stats)) {
		DWORD errcode = GetLastError ();
		SYSERROR (abstract->context, errcode);
		return syserror (errcode);
	}

	if (value)
		*value = stats.cbInQue;

	return DC_STATUS_SUCCESS;
}

static dc_status_t
dc_serial_get_lines (dc_iostream_t *abstract, unsigned int *value)
{
	dc_serial_t *device = (dc_serial_t *) abstract;
	unsigned int lines = 0;

	DWORD stats = 0;
	if (!GetCommModemStatus (device->hFile, &stats)) {
		DWORD errcode = GetLastError ();
		SYSERROR (abstract->context, errcode);
		return syserror (errcode);
	}

	if (stats & MS_RLSD_ON)
		lines |= DC_LINE_DCD;
	if (stats & MS_CTS_ON)
		lines |= DC_LINE_CTS;
	if (stats & MS_DSR_ON)
		lines |= DC_LINE_DSR;
	if (stats & MS_RING_ON)
		lines |= DC_LINE_RNG;

	if (value)
		*value = lines;

	return DC_STATUS_SUCCESS;
}

static dc_status_t
dc_serial_sleep (dc_iostream_t *abstract, unsigned int timeout)
{
	Sleep (timeout);

	return DC_STATUS_SUCCESS;
}<|MERGE_RESOLUTION|>--- conflicted
+++ resolved
@@ -164,6 +164,10 @@
 	if (out == NULL || name == NULL)
 		return DC_STATUS_INVALIDARGS;
 
+	// Are we using custom IO?
+	if (_dc_context_custom_io(context))
+		return dc_custom_io_serial_open(out, context, name);
+
 	INFO (context, "Open: name=%s", name);
 
 	// Build the device name.
@@ -191,8 +195,6 @@
 	device->baudrate = 0;
 	device->nbits = 0;
 
-	RETURN_IF_CUSTOM_SERIAL(context, *out = device, open, context, name);
-
 	// Open the device.
 	device->hFile = CreateFileA (devname,
 			GENERIC_READ | GENERIC_WRITE, 0,
@@ -236,8 +238,6 @@
 	dc_status_t status = DC_STATUS_SUCCESS;
 	dc_serial_t *device = (dc_serial_t *) abstract;
 
-	RETURN_IF_CUSTOM_SERIAL(device->context, free(device), close);
-
 	// Restore the initial communication settings and timeouts.
 	if (!SetCommState (device->hFile, &device->dcb) ||
 		!SetCommTimeouts (device->hFile, &device->timeouts)) {
@@ -260,8 +260,6 @@
 dc_serial_configure (dc_iostream_t *abstract, unsigned int baudrate, unsigned int databits, dc_parity_t parity, dc_stopbits_t stopbits, dc_flowcontrol_t flowcontrol)
 {
 	dc_serial_t *device = (dc_serial_t *) abstract;
-
-	RETURN_IF_CUSTOM_SERIAL(device->context, , configure, baudrate, databits, parity, stopbits, flowcontrol);
 
 	// Retrieve the current settings.
 	DCB dcb;
@@ -371,8 +369,6 @@
 dc_serial_set_timeout (dc_iostream_t *abstract, int timeout)
 {
 	dc_serial_t *device = (dc_serial_t *) abstract;
-
-	RETURN_IF_CUSTOM_SERIAL(device->context, , set_timeout, timeout);
 
 	// Retrieve the current timeouts.
 	COMMTIMEOUTS timeouts;
@@ -421,8 +417,6 @@
 {
 	dc_serial_t *device = (dc_serial_t *) abstract;
 
-	RETURN_IF_CUSTOM_SERIAL(device->context, , set_halfduplex, value);
-
 	device->halfduplex = value;
 
 	return DC_STATUS_SUCCESS;
@@ -437,27 +431,10 @@
 static dc_status_t
 dc_serial_read (dc_iostream_t *abstract, void *data, size_t size, size_t *actual)
 {
-	size_t nbytes = 0;
 	dc_status_t status = DC_STATUS_SUCCESS;
 	dc_serial_t *device = (dc_serial_t *) abstract;
 	DWORD dwRead = 0;
 
-<<<<<<< HEAD
-	if (device == NULL) {
-		status = DC_STATUS_INVALIDARGS;
-		goto out_invalidargs;
-	}
-
-	RETURN_IF_CUSTOM_SERIAL(device->context,
-			{
-				HEXDUMP (device->context, DC_LOGLEVEL_INFO, "Custom Read", (unsigned char *) data, nbytes);
-				if (actual)
-					*actual = nbytes;
-			},
-			read, data, size, &nbytes);
-
-=======
->>>>>>> ca1efdce
 	if (!ReadFile (device->hFile, data, size, &dwRead, NULL)) {
 		DWORD errcode = GetLastError ();
 		SYSERROR (abstract->context, errcode);
@@ -479,27 +456,10 @@
 static dc_status_t
 dc_serial_write (dc_iostream_t *abstract, const void *data, size_t size, size_t *actual)
 {
-	size_t nbytes = 0;
 	dc_status_t status = DC_STATUS_SUCCESS;
 	dc_serial_t *device = (dc_serial_t *) abstract;
 	DWORD dwWritten = 0;
 
-<<<<<<< HEAD
-	if (device == NULL) {
-		status = DC_STATUS_INVALIDARGS;
-		goto out_invalidargs;
-	}
-
-	RETURN_IF_CUSTOM_SERIAL(device->context,
-			{
-				HEXDUMP (device->context, DC_LOGLEVEL_INFO, "Custom Write", (unsigned char *) data, nbytes);
-				if (actual)
-					*actual = nbytes;
-			},
-			write, data, size, &nbytes);
-
-=======
->>>>>>> ca1efdce
 	LARGE_INTEGER begin, end, freq;
 	if (device->halfduplex) {
 		// Get the current time.
@@ -562,8 +522,6 @@
 {
 	dc_serial_t *device = (dc_serial_t *) abstract;
 
-	RETURN_IF_CUSTOM_SERIAL(device->context, , purge, direction);
-
 	DWORD flags = 0;
 
 	switch (direction) {
@@ -607,8 +565,6 @@
 dc_serial_set_break (dc_iostream_t *abstract, unsigned int level)
 {
 	dc_serial_t *device = (dc_serial_t *) abstract;
-
-	RETURN_IF_CUSTOM_SERIAL(device->context, , set_break, level);
 
 	if (level) {
 		if (!SetCommBreak (device->hFile)) {
@@ -632,8 +588,6 @@
 {
 	dc_serial_t *device = (dc_serial_t *) abstract;
 
-	RETURN_IF_CUSTOM_SERIAL(device->context, , set_dtr, level);
-
 	int status = (level ? SETDTR : CLRDTR);
 
 	if (!EscapeCommFunction (device->hFile, status)) {
@@ -650,8 +604,6 @@
 {
 	dc_serial_t *device = (dc_serial_t *) abstract;
 
-	RETURN_IF_CUSTOM_SERIAL(device->context, , set_rts, level);
-
 	int status = (level ? SETRTS : CLRRTS);
 
 	if (!EscapeCommFunction (device->hFile, status)) {
@@ -667,8 +619,6 @@
 dc_serial_get_available (dc_iostream_t *abstract, size_t *value)
 {
 	dc_serial_t *device = (dc_serial_t *) abstract;
-
-	RETURN_IF_CUSTOM_SERIAL(device->context, , get_available, value);
 
 	COMSTAT stats;
 
