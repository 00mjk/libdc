/*
 * libdivecomputer
 *
 * Copyright (C) 2008 Jef Driesen
 *
 * This library is free software; you can redistribute it and/or
 * modify it under the terms of the GNU Lesser General Public
 * License as published by the Free Software Foundation; either
 * version 2.1 of the License, or (at your option) any later version.
 *
 * This library is distributed in the hope that it will be useful,
 * but WITHOUT ANY WARRANTY; without even the implied warranty of
 * MERCHANTABILITY or FITNESS FOR A PARTICULAR PURPOSE.  See the GNU
 * Lesser General Public License for more details.
 *
 * You should have received a copy of the GNU Lesser General Public
 * License along with this library; if not, write to the Free Software
 * Foundation, Inc., 51 Franklin Street, Fifth Floor, Boston,
 * MA 02110-1301 USA
 */

#include <string.h> // memcpy
#include <stdlib.h> // malloc, free

#include <libdivecomputer/ble.h>

#include "oceanic_atom2.h"
#include "oceanic_common.h"
#include "context-private.h"
#include "device-private.h"
#include "array.h"
#include "ringbuffer.h"
#include "checksum.h"
#include "platform.h"

#define ISINSTANCE(device) dc_device_isinstance((device), &oceanic_atom2_device_vtable.base)

#define PROPLUSX   0x4552
#define VTX        0x4557
#define I750TC     0x455A
#define I770R      0x4651
#define GEO40      0x4653

#define MAXPACKET  256
#define MAXRETRIES 2
#define MAXDELAY   16
#define INVALID    0xFFFFFFFF

#define CMD_INIT      0xA8
#define CMD_VERSION   0x84
#define CMD_HANDSHAKE 0xE5
#define CMD_READ1     0xB1
#define CMD_READ8     0xB4
#define CMD_READ16    0xB8
#define CMD_READ16HI  0xF6
#define CMD_WRITE     0xB2
#define CMD_KEEPALIVE 0x91
#define CMD_QUIT      0x6A

#define ACK 0x5A
#define NAK 0xA5

typedef struct oceanic_atom2_device_t {
	oceanic_common_device_t base;
	dc_iostream_t *iostream;
	unsigned int sequence;
	unsigned int delay;
	unsigned int bigpage;
	unsigned char cache[256];
	unsigned int cached_page;
	unsigned int cached_highmem;
} oceanic_atom2_device_t;

static dc_status_t oceanic_atom2_device_read (dc_device_t *abstract, unsigned int address, unsigned char data[], unsigned int size);
static dc_status_t oceanic_atom2_device_write (dc_device_t *abstract, unsigned int address, const unsigned char data[], unsigned int size);
static dc_status_t oceanic_atom2_device_close (dc_device_t *abstract);

static const oceanic_common_device_vtable_t oceanic_atom2_device_vtable = {
	{
		sizeof(oceanic_atom2_device_t),
		DC_FAMILY_OCEANIC_ATOM2,
		oceanic_common_device_set_fingerprint, /* set_fingerprint */
		oceanic_atom2_device_read, /* read */
		oceanic_atom2_device_write, /* write */
		oceanic_common_device_dump, /* dump */
		oceanic_common_device_foreach, /* foreach */
		NULL, /* timesync */
		oceanic_atom2_device_close /* close */
	},
	oceanic_common_device_logbook,
	oceanic_common_device_profile,
};

static const oceanic_common_version_t aeris_f10_version[] = {
	{"FREEWAER \0\0 512K"},
	{"OCEANF10 \0\0 512K"},
	{"MUNDIAL R\0\0 512K"},
};

static const oceanic_common_version_t aeris_f11_version[] = {
	{"AERISF11 \0\0 1024"},
	{"OCEANF11 \0\0 1024"},
};

static const oceanic_common_version_t aeris_manta_version[] = {
	{"MANTA  R\0\0  512K"},
};

static const oceanic_common_version_t oceanic_atom1_version[] = {
	{"ATOM rev\0\0  256K"},
};

static const oceanic_common_version_t oceanic_atom2_version[] = {
	{"2M ATOM r\0\0 512K"},
};

static const oceanic_common_version_t oceanic_atom2a_version[] = {
	{"INSIGHT2 \0\0 512K"},
	{"OCEVEO30 \0\0 512K"},
	{"ATMOSAI R\0\0 512K"},
	{"PROPLUS2 \0\0 512K"},
	{"OCEGEO20 \0\0 512K"},
	{"OCE GEO R\0\0 512K"},
	{"AQUAI200 \0\0 512K"},
	{"AQUA200C \0\0 512K"},
};

static const oceanic_common_version_t oceanic_atom2b_version[] = {
	{"ELEMENT2 \0\0 512K"},
	{"OCEVEO20 \0\0 512K"},
	{"TUSAZEN \0\0  512K"},
	{"AQUAI300 \0\0 512K"},
	{"HOLLDG03 \0\0 512K"},
	{"AQUAI100 \0\0 512K"},
	{"AQUA300C \0\0 512K"},
	{"OCEGEO40 \0\0 512K"},
	{"VEOSMART \0\0 512K"},
};

static const oceanic_common_version_t oceanic_atom2c_version[] = {
	{"2M EPIC r\0\0 512K"},
	{"EPIC1  R\0\0  512K"},
	{"AERIA300 \0\0 512K"},
};

static const oceanic_common_version_t oceanic_default_version[] = {
	{"OCE VT3 R\0\0 512K"},
	{"ELITET3 R\0\0 512K"},
	{"ELITET31 \0\0 512K"},
	{"DATAMASK \0\0 512K"},
	{"COMPMASK \0\0 512K"},
};

static const oceanic_common_version_t sherwood_wisdom_version[] = {
	{"WISDOM R\0\0  512K"},
};

static const oceanic_common_version_t oceanic_proplus3_version[] = {
	{"PROPLUS3 \0\0 512K"},
	{"PROPLUS4 \0\0 512K"},
};

static const oceanic_common_version_t tusa_zenair_version[] = {
	{"TUZENAIR \0\0 512K"},
	{"AMPHOSSW \0\0 512K"},
	{"AMPHOAIR \0\0 512K"},
	{"VOYAGE2G \0\0 512K"},
	{"TUSTALIS \0\0 512K"},
};

static const oceanic_common_version_t oceanic_oc1_version[] = {
	{"OCWATCH R\0\0 1024"},
	{"OC1WATCH \0\0 1024"},
	{"OCSWATCH \0\0 1024"},
	{"AQUAI550 \0\0 1024"},
	{"AQUA550C \0\0 1024"},
};

static const oceanic_common_version_t oceanic_oci_version[] = {
	{"OCEANOCI \0\0 1024"},
};

static const oceanic_common_version_t oceanic_atom3_version[] = {
	{"OCEATOM3 \0\0 1024"},
	{"ATOM31  \0\0  1024"},
};

static const oceanic_common_version_t oceanic_vt4_version[] = {
	{"OCEANVT4 \0\0 1024"},
	{"OCEAVT41 \0\0 1024"},
	{"AERISAIR \0\0 1024"},
	{"SWVISION \0\0 1024"},
	{"XPSUBAIR \0\0 1024"},
};

static const oceanic_common_version_t hollis_tx1_version[] = {
	{"HOLLDG04 \0\0 2048"},
};

static const oceanic_common_version_t oceanic_veo1_version[] = {
	{"OCEVEO10 \0\0   8K"},
	{"AERIS XR1 NX R\0\0"},
};

static const oceanic_common_version_t oceanic_reactpro_version[] = {
	{"REACPRO2 \0\0 512K"},
};

// Like the i770R, there's some extended pattern for the last
// four digits. The serial communication apparently says "2048"
// for this, but the BLE version says "0001".
//
// The middle two digits are the FW version or something,
static const oceanic_common_version_t oceanic_proplusx_version[] = {
	{"OCEANOCX \0\0 \0\0\0\0"},
<<<<<<< HEAD
=======
};

static const oceanic_common_version_t aqualung_i770r_version[] = {
	{"AQUA770R \0\0 \0\0\0\0"},
>>>>>>> f65e3cf3
};

static const oceanic_common_version_t aeris_a300cs_version[] = {
	{"AER300CS \0\0 2048"},
	{"OCEANVTX \0\0 2048"},
	{"AQUAI750 \0\0 2048"},
};

// Not 100% sure what the pattern is.
// I've seen:
//
//   "AQUA770R 1A 0001"
//   "AQUA770R 1A 0090"
//
// from the same dive computer. On other ones, it's
// apparently the two middle digits that change, on
// the i770R it might be all of them.
static const oceanic_common_version_t aqualung_i770r_version[] = {
	{"AQUA770R \0\0 \0\0\0\0"},
};

static const oceanic_common_version_t aqualung_i450t_version[] = {
	{"AQUAI450 \0\0 2048"},
};

static const oceanic_common_layout_t aeris_f10_layout = {
	0x10000, /* memsize */
	0, /* highmem */
	0x0000, /* cf_devinfo */
	0x0040, /* cf_pointers */
	0x0100, /* rb_logbook_begin */
	0x0D80, /* rb_logbook_end */
	32, /* rb_logbook_entry_size */
	0x0D80, /* rb_profile_begin */
	0x10000, /* rb_profile_end */
	0, /* pt_mode_global */
	2, /* pt_mode_logbook */
	0, /* pt_mode_serial */
};

static const oceanic_common_layout_t aeris_f11_layout = {
	0x20000, /* memsize */
	0, /* highmem */
	0x0000, /* cf_devinfo */
	0x0040, /* cf_pointers */
	0x0100, /* rb_logbook_begin */
	0x0D80, /* rb_logbook_end */
	32, /* rb_logbook_entry_size */
	0x0D80, /* rb_profile_begin */
	0x20000, /* rb_profile_end */
	0, /* pt_mode_global */
	3, /* pt_mode_logbook */
	0, /* pt_mode_serial */
};

static const oceanic_common_layout_t oceanic_default_layout = {
	0x10000, /* memsize */
	0, /* highmem */
	0x0000, /* cf_devinfo */
	0x0040, /* cf_pointers */
	0x0240, /* rb_logbook_begin */
	0x0A40, /* rb_logbook_end */
	8, /* rb_logbook_entry_size */
	0x0A40, /* rb_profile_begin */
	0x10000, /* rb_profile_end */
	0, /* pt_mode_global */
	0, /* pt_mode_logbook */
	0, /* pt_mode_serial */
};

static const oceanic_common_layout_t oceanic_atom1_layout = {
	0x8000, /* memsize */
	0, /* highmem */
	0x0000, /* cf_devinfo */
	0x0040, /* cf_pointers */
	0x0240, /* rb_logbook_begin */
	0x0440, /* rb_logbook_end */
	8, /* rb_logbook_entry_size */
	0x0440, /* rb_profile_begin */
	0x8000, /* rb_profile_end */
	0, /* pt_mode_global */
	0, /* pt_mode_logbook */
	0, /* pt_mode_serial */
};

static const oceanic_common_layout_t oceanic_atom2a_layout = {
	0xFFF0, /* memsize */
	0, /* highmem */
	0x0000, /* cf_devinfo */
	0x0040, /* cf_pointers */
	0x0240, /* rb_logbook_begin */
	0x0A40, /* rb_logbook_end */
	8, /* rb_logbook_entry_size */
	0x0A40, /* rb_profile_begin */
	0xFE00, /* rb_profile_end */
	0, /* pt_mode_global */
	0, /* pt_mode_logbook */
	0, /* pt_mode_serial */
};

static const oceanic_common_layout_t oceanic_atom2b_layout = {
	0x10000, /* memsize */
	0, /* highmem */
	0x0000, /* cf_devinfo */
	0x0040, /* cf_pointers */
	0x0240, /* rb_logbook_begin */
	0x0A40, /* rb_logbook_end */
	8, /* rb_logbook_entry_size */
	0x0A40, /* rb_profile_begin */
	0xFE00, /* rb_profile_end */
	0, /* pt_mode_global */
	0, /* pt_mode_logbook */
	0, /* pt_mode_serial */
};

static const oceanic_common_layout_t oceanic_atom2c_layout = {
	0xFFF0, /* memsize */
	0, /* highmem */
	0x0000, /* cf_devinfo */
	0x0040, /* cf_pointers */
	0x0240, /* rb_logbook_begin */
	0x0A40, /* rb_logbook_end */
	8, /* rb_logbook_entry_size */
	0x0A40, /* rb_profile_begin */
	0xFFF0, /* rb_profile_end */
	0, /* pt_mode_global */
	0, /* pt_mode_logbook */
	0, /* pt_mode_serial */
};

static const oceanic_common_layout_t sherwood_wisdom_layout = {
	0xFFF0, /* memsize */
	0, /* highmem */
	0x0000, /* cf_devinfo */
	0x0040, /* cf_pointers */
	0x03D0, /* rb_logbook_begin */
	0x0A40, /* rb_logbook_end */
	8, /* rb_logbook_entry_size */
	0x0A40, /* rb_profile_begin */
	0xFE00, /* rb_profile_end */
	0, /* pt_mode_global */
	0, /* pt_mode_logbook */
	0, /* pt_mode_serial */
};

static const oceanic_common_layout_t oceanic_proplus3_layout = {
	0x10000, /* memsize */
	0, /* highmem */
	0x0000, /* cf_devinfo */
	0x0040, /* cf_pointers */
	0x03E0, /* rb_logbook_begin */
	0x0A40, /* rb_logbook_end */
	8, /* rb_logbook_entry_size */
	0x0A40, /* rb_profile_begin */
	0xFE00, /* rb_profile_end */
	0, /* pt_mode_global */
	0, /* pt_mode_logbook */
	0, /* pt_mode_serial */
};

static const oceanic_common_layout_t tusa_zenair_layout = {
	0xFFF0, /* memsize */
	0, /* highmem */
	0x0000, /* cf_devinfo */
	0x0040, /* cf_pointers */
	0x0240, /* rb_logbook_begin */
	0x0A40, /* rb_logbook_end */
	8, /* rb_logbook_entry_size */
	0x0A40, /* rb_profile_begin */
	0xFE00, /* rb_profile_end */
	0, /* pt_mode_global */
	1, /* pt_mode_logbook */
	0, /* pt_mode_serial */
};

static const oceanic_common_layout_t oceanic_oc1_layout = {
	0x20000, /* memsize */
	0, /* highmem */
	0x0000, /* cf_devinfo */
	0x0040, /* cf_pointers */
	0x0240, /* rb_logbook_begin */
	0x0A40, /* rb_logbook_end */
	8, /* rb_logbook_entry_size */
	0x0A40, /* rb_profile_begin */
	0x1FE00, /* rb_profile_end */
	0, /* pt_mode_global */
	1, /* pt_mode_logbook */
	0, /* pt_mode_serial */
};

static const oceanic_common_layout_t oceanic_oci_layout = {
	0x20000, /* memsize */
	0, /* highmem */
	0x0000, /* cf_devinfo */
	0x0040, /* cf_pointers */
	0x10C0, /* rb_logbook_begin */
	0x1400, /* rb_logbook_end */
	8, /* rb_logbook_entry_size */
	0x1400, /* rb_profile_begin */
	0x1FE00, /* rb_profile_end */
	0, /* pt_mode_global */
	1, /* pt_mode_logbook */
	0, /* pt_mode_serial */
};

static const oceanic_common_layout_t oceanic_atom3_layout = {
	0x20000, /* memsize */
	0, /* highmem */
	0x0000, /* cf_devinfo */
	0x0040, /* cf_pointers */
	0x0400, /* rb_logbook_begin */
	0x0A40, /* rb_logbook_end */
	8, /* rb_logbook_entry_size */
	0x0A40, /* rb_profile_begin */
	0x1FE00, /* rb_profile_end */
	0, /* pt_mode_global */
	1, /* pt_mode_logbook */
	0, /* pt_mode_serial */
};

static const oceanic_common_layout_t oceanic_vt4_layout = {
	0x20000, /* memsize */
	0, /* highmem */
	0x0000, /* cf_devinfo */
	0x0040, /* cf_pointers */
	0x0420, /* rb_logbook_begin */
	0x0A40, /* rb_logbook_end */
	8, /* rb_logbook_entry_size */
	0x0A40, /* rb_profile_begin */
	0x1FE00, /* rb_profile_end */
	0, /* pt_mode_global */
	1, /* pt_mode_logbook */
	0, /* pt_mode_serial */
};

static const oceanic_common_layout_t hollis_tx1_layout = {
	0x40000, /* memsize */
	0, /* highmem */
	0x0000, /* cf_devinfo */
	0x0040, /* cf_pointers */
	0x0780, /* rb_logbook_begin */
	0x1000, /* rb_logbook_end */
	8, /* rb_logbook_entry_size */
	0x1000, /* rb_profile_begin */
	0x40000, /* rb_profile_end */
	0, /* pt_mode_global */
	1, /* pt_mode_logbook */
	0, /* pt_mode_serial */
};

static const oceanic_common_layout_t oceanic_veo1_layout = {
	0x0400, /* memsize */
	0, /* highmem */
	0x0000, /* cf_devinfo */
	0x0040, /* cf_pointers */
	0x0400, /* rb_logbook_begin */
	0x0400, /* rb_logbook_end */
	8, /* rb_logbook_entry_size */
	0x0400, /* rb_profile_begin */
	0x0400, /* rb_profile_end */
	0, /* pt_mode_global */
	0, /* pt_mode_logbook */
	0, /* pt_mode_serial */
};

static const oceanic_common_layout_t oceanic_reactpro_layout = {
	0xFFF0, /* memsize */
	0, /* highmem */
	0x0000, /* cf_devinfo */
	0x0040, /* cf_pointers */
	0x0400, /* rb_logbook_begin */
	0x0600, /* rb_logbook_end */
	8, /* rb_logbook_entry_size */
	0x0600, /* rb_profile_begin */
	0xFFF0, /* rb_profile_end */
	1, /* pt_mode_global */
	1, /* pt_mode_logbook */
	1, /* pt_mode_serial */
};

static const oceanic_common_layout_t oceanic_proplusx_layout = {
	0x440000, /* memsize */
	0x40000, /* highmem */
	0x0000, /* cf_devinfo */
	0x0040, /* cf_pointers */
	0x1000, /* rb_logbook_begin */
	0x10000, /* rb_logbook_end */
	16, /* rb_logbook_entry_size */
	0x40000, /* rb_profile_begin */
	0x440000, /* rb_profile_end */
	0, /* pt_mode_global */
	1, /* pt_mode_logbook */
	0, /* pt_mode_serial */
};

static const oceanic_common_layout_t aqualung_i770r_layout = {
	0x440000, /* memsize */
	0x40000, /* highmem */
	0x0000, /* cf_devinfo */
	0x0040, /* cf_pointers */
	0x2000, /* rb_logbook_begin */
	0x10000, /* rb_logbook_end */
	16, /* rb_logbook_entry_size */
	0x40000, /* rb_profile_begin */
	0x440000, /* rb_profile_end */
	0, /* pt_mode_global */
	1, /* pt_mode_logbook */
	0, /* pt_mode_serial */
};

static const oceanic_common_layout_t aeris_a300cs_layout = {
	0x40000, /* memsize */
	0, /* highmem */
	0x0000, /* cf_devinfo */
	0x0040, /* cf_pointers */
	0x0900, /* rb_logbook_begin */
	0x1000, /* rb_logbook_end */
	16, /* rb_logbook_entry_size */
	0x1000, /* rb_profile_begin */
	0x3FE00, /* rb_profile_end */
	0, /* pt_mode_global */
	1, /* pt_mode_logbook */
	0, /* pt_mode_serial */
};

static const oceanic_common_layout_t aqualung_i450t_layout = {
	0x40000, /* memsize */
	0, /* highmem */
	0x0000, /* cf_devinfo */
	0x0040, /* cf_pointers */
	0x10C0, /* rb_logbook_begin */
	0x1400, /* rb_logbook_end */
	16, /* rb_logbook_entry_size */
	0x1400, /* rb_profile_begin */
	0x3FE00, /* rb_profile_end */
	0, /* pt_mode_global */
	1, /* pt_mode_logbook */
	0, /* pt_mode_serial */
};

/*
 * The BLE GATT packet size is up to 20 bytes and the format is:
 *
 * byte 0: <0xCD>
 *         Seems to always have this value. Don't ask what it means
 * byte 1: <d 1 c s s s s s>
 *          d=0 means "command", d=1 means "reply from dive computer"
 *          1 is always set, afaik
 *          c=0 means "last packet" in sequence, c=1 means "more packets coming"
 *          sssss is a 5-bit sequence number for packets
 * byte 2: <cmd seq>
 *          starts at 0 for the connection, incremented for each command
 * byte 3: <length of data>
 *          1-16 bytes of data per packet.
 * byte 4..n: <data>
 */
static dc_status_t
oceanic_atom2_ble_write (oceanic_atom2_device_t *device, const unsigned char data[], unsigned int size)
{
	dc_status_t rc = DC_STATUS_SUCCESS;
	unsigned char buf[20];
	unsigned char cmd_seq = device->sequence;
	unsigned char pkt_seq = 0;

	unsigned int nbytes = 0;
	while (nbytes < size) {
		unsigned char status = 0x40;
		unsigned int length = size - nbytes;
		if (length > sizeof(buf) - 4) {
			length = sizeof(buf) - 4;
			status |= 0x20;
		}
		buf[0] = 0xcd;
		buf[1] = status | (pkt_seq & 0x1F);
		buf[2] = cmd_seq;
		buf[3] = length;
		memcpy (buf + 4, data, length);

		rc = dc_iostream_write (device->iostream, buf, 4 + length, NULL);
		if (rc != DC_STATUS_SUCCESS)
			return rc;

		nbytes += length;
		pkt_seq++;
	}

	return DC_STATUS_SUCCESS;
}

static dc_status_t
oceanic_atom2_ble_read (oceanic_atom2_device_t *device, unsigned char data[], unsigned int size)
{
	dc_status_t rc = DC_STATUS_SUCCESS;
	dc_device_t *abstract = (dc_device_t *) device;
	unsigned char buf[20];
	unsigned char cmd_seq = device->sequence;
	unsigned char pkt_seq = 0;

	unsigned int nbytes = 0;
	while (1) {
		size_t transferred = 0;
		rc = dc_iostream_read (device->iostream, buf, sizeof(buf), &transferred);
		if (rc != DC_STATUS_SUCCESS)
			return rc;

		if (transferred < 4) {
			ERROR (abstract->context, "Invalid packet size (" DC_PRINTF_SIZE ").", transferred);
			return DC_STATUS_PROTOCOL;
		}

		// Verify the start byte.
		if (buf[0] != 0xcd) {
			ERROR (abstract->context, "Unexpected packet start byte (%02x).", buf[0]);
			return DC_STATUS_PROTOCOL;
		}

		// Verify the status byte.
		unsigned char status = buf[1];
		unsigned char expect = 0xc0 | (pkt_seq & 0x1F) | (status & 0x20);
		if (status != expect) {
			ERROR (abstract->context, "Unexpected packet status byte (%02x %02x).", status, expect);
			return DC_STATUS_PROTOCOL;
		}

		// Verify the sequence byte.
		if (buf[2] != cmd_seq) {
			ERROR (abstract->context, "Unexpected packet sequence byte (%02x %02x).", buf[2], cmd_seq);
			return DC_STATUS_PROTOCOL;
		}

		// Verify the length byte.
		unsigned int length = buf[3];
		if (length + 4 > transferred) {
			ERROR (abstract->context, "Invalid packet length (%u).", length);
			return DC_STATUS_PROTOCOL;
		}

		// Append the payload data to the output buffer. If the output
		// buffer is too small, the error is not reported immediately
		// but delayed until all packets have been received.
		if (nbytes < size) {
			unsigned int n = length;
			if (nbytes + n > size) {
				n = size - nbytes;
			}
			memcpy (data + nbytes, buf + 4, n);
		}
		nbytes += length;
		pkt_seq++;

		// Last packet?
		if ((status & 0x20) == 0)
			break;
	}

	// Verify the expected number of bytes.
	if (nbytes != size) {
		ERROR (abstract->context, "Unexpected number of bytes received (%u %u).", nbytes, size);
		return DC_STATUS_PROTOCOL;
	}

	return DC_STATUS_SUCCESS;
}

static dc_status_t
oceanic_atom2_packet (oceanic_atom2_device_t *device, const unsigned char command[], unsigned int csize, unsigned char ack, unsigned char answer[], unsigned int asize, unsigned int crc_size)
{
	dc_status_t status = DC_STATUS_SUCCESS;
	dc_device_t *abstract = (dc_device_t *) device;
	dc_transport_t transport = dc_iostream_get_transport (device->iostream);

	if (asize > MAXPACKET) {
		return DC_STATUS_INVALIDARGS;
	}

	if (crc_size > 2 || (crc_size != 0 && asize == 0)) {
		return DC_STATUS_INVALIDARGS;
	}

	if (device_is_cancelled (abstract))
		return DC_STATUS_CANCELLED;

	if (device->delay) {
		dc_iostream_sleep (device->iostream, device->delay);
	}

	// Send the command to the dive computer.
	if (transport == DC_TRANSPORT_BLE) {
		status = oceanic_atom2_ble_write (device, command, csize);
	} else {
		status = dc_iostream_write (device->iostream, command, csize, NULL);
	}
	if (status != DC_STATUS_SUCCESS) {
		ERROR (abstract->context, "Failed to send the command.");
		return status;
	}

	// Receive the answer of the dive computer.
	unsigned char packet[1 + MAXPACKET + 2];
	if (transport == DC_TRANSPORT_BLE) {
		status = oceanic_atom2_ble_read (device, packet, 1 + asize + crc_size);
	} else {
		status = dc_iostream_read (device->iostream, packet, 1 + asize + crc_size, NULL);
	}
	if (status != DC_STATUS_SUCCESS) {
		ERROR (abstract->context, "Failed to receive the answer.");
		return status;
	}

	// Verify the ACK byte of the answer.
	if (packet[0] != ack) {
		ERROR (abstract->context, "Unexpected answer start byte(s).");
		return DC_STATUS_PROTOCOL;
	}

	if (asize) {
		// Verify the checksum of the answer.
		unsigned short crc, ccrc;
		if (crc_size == 2) {
			crc = array_uint16_le (packet + 1 + asize);
			ccrc = checksum_add_uint16 (packet + 1, asize, 0x0000);
		} else {
			crc = packet[1 + asize];
			ccrc = checksum_add_uint8 (packet + 1, asize, 0x00);
		}
		if (crc != ccrc) {
			ERROR (abstract->context, "Unexpected answer checksum.");
			return DC_STATUS_PROTOCOL;
		}

		memcpy (answer, packet + 1, asize);
	}

	device->sequence++;

	return DC_STATUS_SUCCESS;
}


static dc_status_t
<<<<<<< HEAD
oceanic_atom2_serial_transfer (oceanic_atom2_device_t *device, const unsigned char command[], unsigned int csize, unsigned char answer[], unsigned int asize, unsigned int crc_size)
=======
oceanic_atom2_transfer (oceanic_atom2_device_t *device, const unsigned char command[], unsigned int csize, unsigned char ack, unsigned char answer[], unsigned int asize, unsigned int crc_size)
>>>>>>> f65e3cf3
{
	// Send the command to the device. If the device responds with an
	// ACK byte, the command was received successfully and the answer
	// (if any) follows after the ACK byte. If the device responds with
	// a NAK byte, we try to resend the command a number of times before
	// returning an error.

	unsigned int nretries = 0;
	dc_status_t rc = DC_STATUS_SUCCESS;
	while ((rc = oceanic_atom2_packet (device, command, csize, ack, answer, asize, crc_size)) != DC_STATUS_SUCCESS) {
		if (rc != DC_STATUS_TIMEOUT && rc != DC_STATUS_PROTOCOL)
			return rc;

		// Abort if the maximum number of retries is reached.
		if (nretries++ >= MAXRETRIES)
			return rc;

		// Increase the inter packet delay.
		if (device->delay < MAXDELAY)
			device->delay++;

		// Delay the next attempt.
		dc_iostream_sleep (device->iostream, 100);
		dc_iostream_purge (device->iostream, DC_DIRECTION_INPUT);
	}

	return DC_STATUS_SUCCESS;
}

/*
<<<<<<< HEAD
 * The BLE GATT packet size is up to 20 bytes and the format is:
 *
 * byte 0: <0xCD>
 *         Seems to always have this value. Don't ask what it means
 * byte 1: <d 1 c s s s s s>
 *          d=0 means "command", d=1 means "reply from dive computer"
 *          1 is always set, afaik
 *          c=0 means "last packet" in sequence, c=1 means "more packets coming"
 *          sssss is a 5-bit sequence number for packets
 * byte 2: <cmd seq>
 *          starts at 0 for the connection, incremented for each command
 * byte 3: <length of data>
 *          1-16 bytes of data per packet.
 * byte 4..n: <data>
 */
static dc_status_t
oceanic_atom2_ble_write(oceanic_atom2_device_t *device, const unsigned char command[], unsigned int csize)
{
	unsigned char buf[20];
	unsigned char cmd_seq = device->sequence;
	unsigned char pkt_seq;

	pkt_seq = 0;
	while (csize) {
		dc_status_t ret;
		unsigned char status = 0x40;
		unsigned int cpartial = csize;
		if (cpartial > 16) {
			cpartial = 16;
			status |= 0x20;
		}
		buf[0] = 0xcd;
		buf[1] = status | (pkt_seq & 31);
		buf[2] = cmd_seq;
		buf[3] = cpartial;
		memcpy(buf+4, command, cpartial);
		command += cpartial;
		csize -= cpartial;
		ret = dc_iostream_write(device->iostream, buf, 4+cpartial, NULL);
		if (ret != DC_STATUS_SUCCESS)
			return ret;
		pkt_seq++;
	}
	return DC_STATUS_SUCCESS;
}

static dc_status_t
oceanic_atom2_ble_read(oceanic_atom2_device_t *device, unsigned char **result_p, unsigned int *size_p)
{
	unsigned char *result = NULL;
	unsigned int size = 0, allocated = 0;
	unsigned char buf[20];
	unsigned char cmd_seq = device->sequence;
	unsigned char pkt_seq;
	dc_status_t ret = DC_STATUS_SUCCESS;

	pkt_seq = 0;
	for (;;) {
		unsigned char status, expect;
		size_t transferred = 0;
		ret = dc_iostream_read(device->iostream, buf, sizeof(buf), &transferred);
		if (ret != DC_STATUS_SUCCESS)
			break;

		ret = DC_STATUS_IO;
		if (transferred < 5 || transferred > 20) {
			ERROR(device->base.base.context, "Odd BLE packet size %zd", transferred);
			break;
		}
		if (buf[0] != 0xcd)
			ERROR(device->base.base.context, "Odd first byte (got '%02x', expected 'cd'", buf[0]);

		// Verify status byte
		expect = 0xc0;
		expect |= (pkt_seq & 31);
		status = buf[1];
		if ((status & ~0x20) != expect)
			ERROR(device->base.base.context, "Odd status byte (got '%02x', expected '%02x'", buf[1], expect);

		// Verify command sequence byte
		expect = cmd_seq;
		if (buf[2] != expect)
			ERROR(device->base.base.context, "Odd cmd sequence byte (got '%02x', expected '%02x'", buf[2], expect);

		// Verify length byte
		expect = buf[3];
		if (expect < 1 || expect > 16) {
			ERROR(device->base.base.context, "Odd reply size byte (got %d, expected 1..16", buf[3]);
			break;
		}

		if (transferred < 4+expect) {
			ERROR(device->base.base.context, "Packet too small (got %zd bytes, expected at least %d bytes)", transferred, 4+expect);
			break;
		}

		if (size + expect > allocated) {
			unsigned int newsize = size + expect + 100;
			unsigned char *newalloc = realloc(result, newsize);
			if (!newalloc) {
				ret = DC_STATUS_NOMEMORY;
				break;
			}
			result = newalloc;
			allocated = newsize;
		}

		memcpy(result + size, buf+4, expect);
		size += expect;
		pkt_seq++;

		/* More packets? */
		if (status & 0x20)
			continue;

		ret = DC_STATUS_SUCCESS;
		break;
	}

	if (ret != DC_STATUS_SUCCESS) {
		free(result);
		size = 0;
		result = NULL;
	}
	*result_p = result;
	*size_p = size;
	return ret;
}

/*
 * Transfer a command and optionally read return data.
 *
 * NOTE! The NUL byte at the end of a command is a serial transfer thing,
 * and we remove it. The correct thing to do would be to add it on the
 * serial transfer side instead (or perhaps not send it at all, Jef says
 * it may be historical), but right now I've tried to minimize the changes
 * that the BLE transfer code made to the code, so instead this tries to
 * just skip the extraneous byte.
 */
static dc_status_t
oceanic_atom2_ble_transfer (oceanic_atom2_device_t *device, const unsigned char command[], unsigned int csize, unsigned char answer[], unsigned int asize, unsigned int crc_size)
{
	unsigned char buf[20];
	unsigned char cmd_seq = device->sequence;
	unsigned char pkt_seq;
	dc_status_t ret = DC_STATUS_SUCCESS;
	int retry = 3;

	/*
	 * The serial commands have a NUL byte at the end. It's bogus.
	 * It should be added on the serial transfer side, not removed
	 * here.
	 */
	if (csize > 1 && csize < 8 && !command[csize-1])
		csize--;

retry:
	if (--retry < 0)
		return ret;

	ret = oceanic_atom2_ble_write(device, command, csize);
	if (ret != DC_STATUS_SUCCESS)
		return ret;

	pkt_seq = 0;
	if (answer) {
		unsigned char *buf;
		unsigned int size;
		ret = oceanic_atom2_ble_read(device, &buf, &size);
		if (ret != DC_STATUS_SUCCESS)
			goto retry;
		if (size > asize && buf[0] == ACK) {
			memcpy(answer, buf+1, asize);
			device->sequence++;
		} else {
			ERROR(device->base.base.context, "Result too small: got %d bytes, expected at least %d bytes", size, asize+1);
			ret = DC_STATUS_IO;
			goto retry;
		}
		free(buf);
	}

	return ret;
}

static dc_status_t
oceanic_atom2_transfer (oceanic_atom2_device_t *device, const unsigned char command[], unsigned int csize, unsigned char answer[], unsigned int asize, unsigned int crc_size)
{
	if (dc_iostream_get_transport(device->iostream) == DC_TRANSPORT_BLE)
		return oceanic_atom2_ble_transfer(device, command, csize, answer, asize, crc_size);

	return oceanic_atom2_serial_transfer(device, command, csize, answer, asize, crc_size);
}

=======
 * The BLE communication sends a handshake packet that seems
 * to be a passphrase based on the BLE name of the device
 * (more specifically the serial number encoded in the name).
 *
 * The packet format is:
 *    0xe5
 *    < 8 bytes of passphrase >
 *    one-byte checksum of the passphrase.
 */
>>>>>>> f65e3cf3
static dc_status_t
oceanic_atom2_ble_handshake(oceanic_atom2_device_t *device)
{
	dc_status_t rc = DC_STATUS_SUCCESS;
	dc_device_t *abstract = (dc_device_t *) device;

	// Retrieve the bluetooth device name.
	// The format of the name is something like 'FQ001124', where the
	// two first letters are the ASCII representation of the model
	// number (e.g. 'FQ' or 0x4651 for the i770R), and the six digits
	// are the serial number.
	char name[8 + 1] = {0};
	rc = dc_iostream_ioctl (device->iostream, DC_IOCTL_BLE_GET_NAME, name, sizeof(name));
	if (rc != DC_STATUS_SUCCESS) {
		if (rc == DC_STATUS_UNSUPPORTED) {
			// Allow skipping the handshake if no name. But the download
			// will likely fail.
			WARNING (abstract->context, "Bluetooth device name unavailable.");
			return DC_STATUS_SUCCESS;
		} else {
			return rc;
		}
	}

	// Force a null terminated string.
	name[sizeof(name) - 1] = 0;

	// Check the minimum length.
	if (strlen (name) < 8) {
		ERROR (abstract->context, "Bluetooth device name too short.");
		return DC_STATUS_IO;
	}

	// Turn ASCII numbers into just raw byte values.
	unsigned char handshake[10] = {CMD_HANDSHAKE};
	for (unsigned int i = 0; i < 6; i++) {
		handshake[i + 1] = name[i + 2] - '0';
	}

	// Add simple checksum.
	handshake[9] = checksum_add_uint8 (handshake + 1, 8, 0x00);

	// Send the command to the dive computer.
	rc = oceanic_atom2_transfer (device, handshake, sizeof(handshake), ACK, NULL, 0, 0);
	if (rc != DC_STATUS_SUCCESS)
		return rc;

	return DC_STATUS_SUCCESS;
}

dc_status_t
oceanic_atom2_device_open (dc_device_t **out, dc_context_t *context, dc_iostream_t *iostream, unsigned int model)
{
	dc_status_t status = DC_STATUS_SUCCESS;
	oceanic_atom2_device_t *device = NULL;

	if (out == NULL)
		return DC_STATUS_INVALIDARGS;

	// Allocate memory.
	device = (oceanic_atom2_device_t *) dc_device_allocate (context, &oceanic_atom2_device_vtable.base);
	if (device == NULL) {
		ERROR (context, "Failed to allocate memory.");
		return DC_STATUS_NOMEMORY;
	}

	// Initialize the base class.
	oceanic_common_device_init (&device->base);

	// Set the default values.
	device->iostream = iostream;
	device->delay = 0;
	device->sequence = 0;
	device->bigpage = 1; // no big pages
	device->cached_page = INVALID;
	device->cached_highmem = INVALID;
	memset(device->cache, 0, sizeof(device->cache));

	// Get the correct baudrate.
	unsigned int baudrate = 38400;
	if (model == VTX || model == I750TC || model == PROPLUSX || model == I770R) {
		baudrate = 115200;
	}

	// Set the serial communication protocol (38400 8N1).
	status = dc_iostream_configure (device->iostream, baudrate, 8, DC_PARITY_NONE, DC_STOPBITS_ONE, DC_FLOWCONTROL_NONE);
	if (status != DC_STATUS_SUCCESS) {
		ERROR (context, "Failed to set the terminal attributes.");
		goto error_free;
	}

	// Set the timeout for receiving data (1000 ms).
	status = dc_iostream_set_timeout (device->iostream, 1000);
	if (status != DC_STATUS_SUCCESS) {
		ERROR (context, "Failed to set the timeout.");
		goto error_free;
	}

	// Set the DTR line.
	status = dc_iostream_set_dtr (device->iostream, 1);
	if (status != DC_STATUS_SUCCESS) {
		ERROR (context, "Failed to set the DTR line.");
		goto error_free;
	}

	// Clear the RTS line to reset the PIC inside the data cable as it
	// may not have have been previously cleared. This ensures that the
	// PIC will always start in a known state once RTS is set. Starting
	// in a known default state is very important as the PIC won't
	// respond to init commands unless it is in a default state.
	status = dc_iostream_set_rts (device->iostream, 0);
	if (status != DC_STATUS_SUCCESS) {
		ERROR (context, "Failed to clear the RTS line.");
		goto error_free;
	}

	// Hold RTS clear for a bit to allow PIC to reset.
	dc_iostream_sleep (device->iostream, 100);

	// Set the RTS line.
	status = dc_iostream_set_rts (device->iostream, 1);
	if (status != DC_STATUS_SUCCESS) {
		ERROR (context, "Failed to set the RTS line.");
		goto error_free;
	}

	// Give the interface 100 ms to settle and draw power up.
	dc_iostream_sleep (device->iostream, 100);

	// Make sure everything is in a sane state.
	dc_iostream_purge (device->iostream, DC_DIRECTION_ALL);

	// Switch the device from surface mode into download mode. Before sending
	// this command, the device needs to be in PC mode (automatically activated
	// by connecting the device), or already in download mode.
	status = oceanic_atom2_device_version ((dc_device_t *) device, device->base.version, sizeof (device->base.version));
	if (status != DC_STATUS_SUCCESS) {
		goto error_free;
	}

	if (dc_iostream_get_transport (device->iostream) == DC_TRANSPORT_BLE) {
		status = oceanic_atom2_ble_handshake(device);
		if (status != DC_STATUS_SUCCESS) {
			goto error_free;
		}
	}

	// Override the base class values.
	if (OCEANIC_COMMON_MATCH (device->base.version, aeris_f10_version)) {
		device->base.layout = &aeris_f10_layout;
	} else if (OCEANIC_COMMON_MATCH (device->base.version, aeris_f11_version)) {
		device->base.layout = &aeris_f11_layout;
		device->bigpage = 8;
	} else if (OCEANIC_COMMON_MATCH (device->base.version, aeris_manta_version)) {
		if (array_uint16_be (device->base.version + 0x08) >= 0x3242) {
			device->base.layout = &oceanic_atom2a_layout;
		} else {
			device->base.layout = &oceanic_atom2c_layout;
		}
	} else if (OCEANIC_COMMON_MATCH (device->base.version, oceanic_atom1_version)) {
		device->base.layout = &oceanic_atom1_layout;
	} else if (OCEANIC_COMMON_MATCH (device->base.version, oceanic_atom2_version)) {
		if (array_uint16_be (device->base.version + 0x09) >= 0x3349) {
			device->base.layout = &oceanic_atom2a_layout;
		} else {
			device->base.layout = &oceanic_atom2c_layout;
		}
	} else if (OCEANIC_COMMON_MATCH (device->base.version, oceanic_atom2a_version)) {
		device->base.layout = &oceanic_atom2a_layout;
	} else if (OCEANIC_COMMON_MATCH (device->base.version, oceanic_atom2b_version)) {
		device->base.layout = &oceanic_atom2b_layout;
	} else if (OCEANIC_COMMON_MATCH (device->base.version, oceanic_atom2c_version)) {
		device->base.layout = &oceanic_atom2c_layout;
	} else if (OCEANIC_COMMON_MATCH (device->base.version, sherwood_wisdom_version)) {
		device->base.layout = &sherwood_wisdom_layout;
	} else if (OCEANIC_COMMON_MATCH (device->base.version, oceanic_proplus3_version)) {
		device->base.layout = &oceanic_proplus3_layout;
	} else if (OCEANIC_COMMON_MATCH (device->base.version, tusa_zenair_version)) {
		device->base.layout = &tusa_zenair_layout;
	} else if (OCEANIC_COMMON_MATCH (device->base.version, oceanic_oc1_version)) {
		device->base.layout = &oceanic_oc1_layout;
	} else if (OCEANIC_COMMON_MATCH (device->base.version, oceanic_oci_version)) {
		device->base.layout = &oceanic_oci_layout;
	} else if (OCEANIC_COMMON_MATCH (device->base.version, oceanic_atom3_version)) {
		device->base.layout = &oceanic_atom3_layout;
	} else if (OCEANIC_COMMON_MATCH (device->base.version, oceanic_vt4_version)) {
		device->base.layout = &oceanic_vt4_layout;
	} else if (OCEANIC_COMMON_MATCH (device->base.version, hollis_tx1_version)) {
		device->base.layout = &hollis_tx1_layout;
	} else if (OCEANIC_COMMON_MATCH (device->base.version, oceanic_veo1_version)) {
		device->base.layout = &oceanic_veo1_layout;
	} else if (OCEANIC_COMMON_MATCH (device->base.version, oceanic_reactpro_version)) {
		device->base.layout = &oceanic_reactpro_layout;
	} else if (OCEANIC_COMMON_MATCH (device->base.version, oceanic_proplusx_version)) {
		device->base.layout = &oceanic_proplusx_layout;
		device->bigpage = 16;
	} else if (OCEANIC_COMMON_MATCH (device->base.version, aqualung_i770r_version)) {
		device->base.layout = &aqualung_i770r_layout;
		device->bigpage = 16;
	} else if (OCEANIC_COMMON_MATCH (device->base.version, aeris_a300cs_version)) {
		device->base.layout = &aeris_a300cs_layout;
		device->bigpage = 16;
	} else if (OCEANIC_COMMON_MATCH (device->base.version, aqualung_i450t_version)) {
		device->base.layout = &aqualung_i450t_layout;
	} else if (OCEANIC_COMMON_MATCH (device->base.version, oceanic_default_version)) {
		device->base.layout = &oceanic_default_layout;
	} else {
		WARNING (context, "Unsupported device detected (%s)!", device->base.version);
		device->base.layout = &oceanic_default_layout;
		if (memcmp(device->base.version + 12, "256K", 4) == 0) {
			device->base.layout = &oceanic_atom1_layout;
		} else if (memcmp(device->base.version + 12, "512K", 4) == 0) {
			device->base.layout = &oceanic_default_layout;
		} else if (memcmp(device->base.version + 12, "1024", 4) == 0) {
			device->base.layout = &oceanic_oc1_layout;
		} else if (memcmp(device->base.version + 12, "2048", 4) == 0) {
			device->base.layout = &hollis_tx1_layout;
		} else {
			device->base.layout = &oceanic_default_layout;
		}
	}

	*out = (dc_device_t*) device;

	return DC_STATUS_SUCCESS;

error_free:
	dc_device_deallocate ((dc_device_t *) device);
	return status;
}


static dc_status_t
oceanic_atom2_device_close (dc_device_t *abstract)
{
	dc_status_t status = DC_STATUS_SUCCESS;
	oceanic_atom2_device_t *device = (oceanic_atom2_device_t*) abstract;
	dc_status_t rc = DC_STATUS_SUCCESS;

	// Send the quit command.
	unsigned char command[4] = {CMD_QUIT, 0x05, 0xA5};
	rc = oceanic_atom2_transfer (device, command, sizeof (command), NAK, NULL, 0, 0);
	if (rc != DC_STATUS_SUCCESS) {
		dc_status_set_error(&status, rc);
	}

	return status;
}


dc_status_t
oceanic_atom2_device_keepalive (dc_device_t *abstract)
{
	oceanic_atom2_device_t *device = (oceanic_atom2_device_t*) abstract;

	if (!ISINSTANCE (abstract))
		return DC_STATUS_INVALIDARGS;

	// Send the command to the dive computer.
	unsigned char command[] = {CMD_KEEPALIVE, 0x05, 0xA5};
	dc_status_t rc = oceanic_atom2_transfer (device, command, sizeof (command), ACK, NULL, 0, 0);
	if (rc != DC_STATUS_SUCCESS)
		return rc;

	/* No answer: increment sequence number manually */
	device->sequence++;
	return DC_STATUS_SUCCESS;
}

/*
 * The BLE communication sends a handshake packet that seems
 * to be a passphrase based on the BLE name of the device
 * (more specifically the serial number encoded in the name).
 *
 * The packet format is:
 *    0xe5
 *    < 8 bytes of passphrase >
 *    one-byte checksum of the passphrase.
 */
static dc_status_t
oceanic_atom2_send_ble_handshake(oceanic_atom2_device_t *device)
{
	unsigned char handshake[10] = { 0xe5, }, ack[1];
	const char *bt_name = dc_iostream_get_name(device->iostream);

	/*
	 * Allow skipping the handshake if no name. But the download will
	 * likely fail.
	 *
	 * The format of the name is something like 'FQ001124', where the
	 * two first letters indicate the kind of device it is, and the
	 * six digits are the serial number.
	 *
	 * Jef theorizes that 'FQ' in hexadecimal is 0x4651, which is
	 * the model number of the i770R.
	 */
	if (!bt_name || strlen(bt_name) < 8)
		return DC_STATUS_SUCCESS;

	/* Turn ASCII numbers into just raw byte values */
	for (int i = 0; i < 6; i++)
		handshake[i+1] = bt_name[i+2] - '0';

	/* Add simple checksum */
	handshake[9] = checksum_add_uint8(handshake+1, 8, 0x00);

	/*
	 * .. and send it off.
	 *
	 * NOTE! We don't expect any data back, but we do want the ACK.
	 */
	return oceanic_atom2_ble_transfer(device, handshake, sizeof(handshake), ack, 0, 0);
}

dc_status_t
oceanic_atom2_device_version (dc_device_t *abstract, unsigned char data[], unsigned int size)
{
	oceanic_atom2_device_t *device = (oceanic_atom2_device_t*) abstract;

	if (!ISINSTANCE (abstract))
		return DC_STATUS_INVALIDARGS;

	if (size < PAGESIZE)
		return DC_STATUS_INVALIDARGS;

	unsigned char command[] = {CMD_VERSION};
	dc_status_t rc = oceanic_atom2_transfer (device, command, sizeof (command), ACK, data, PAGESIZE, 1);
	if (rc != DC_STATUS_SUCCESS)
		return rc;

<<<<<<< HEAD
	memcpy (data, answer, PAGESIZE);

	if (dc_iostream_get_transport(device->iostream) == DC_TRANSPORT_BLE)
		rc = oceanic_atom2_send_ble_handshake(device);

	return rc;
=======
	return DC_STATUS_SUCCESS;
>>>>>>> f65e3cf3
}


static dc_status_t
oceanic_atom2_device_read (dc_device_t *abstract, unsigned int address, unsigned char data[], unsigned int size)
{
	oceanic_atom2_device_t *device = (oceanic_atom2_device_t*) abstract;
	const oceanic_common_layout_t *layout = device->base.layout;

	if ((address % PAGESIZE != 0) ||
		(size    % PAGESIZE != 0))
		return DC_STATUS_INVALIDARGS;

	// Pick the correct read command and number of checksum bytes.
	unsigned char read_cmd = 0x00;
	unsigned int crc_size = 0;
	switch (device->bigpage) {
	case 1:
		read_cmd = CMD_READ1;
		crc_size = 1;
		break;
	case 8:
		read_cmd = CMD_READ8;
		crc_size = 1;
		break;
	case 16:
		read_cmd = CMD_READ16;
		crc_size = 2;
		break;
	default:
		return DC_STATUS_INVALIDARGS;
	}

	// Pick the best pagesize to use.
	unsigned int pagesize = device->bigpage * PAGESIZE;

	// High memory state.
	unsigned int highmem = 0;

	unsigned int nbytes = 0;
	while (nbytes < size) {
		// Switch to the correct read command when entering the high memory area.
		if (layout->highmem && address >= layout->highmem && !highmem) {
			highmem = layout->highmem;
			read_cmd = CMD_READ16HI;
			crc_size = 2;
			pagesize = 16 * PAGESIZE;
		}

		// Calculate the page number after mapping the virtual high memory
		// addresses back to their physical address.
		unsigned int page = (address - highmem) / pagesize;

		if (page != device->cached_page || highmem != device->cached_highmem) {
			// Read the package.
			unsigned int number = highmem ? page : page * device->bigpage; // This is always PAGESIZE, even in big page mode.
			unsigned char command[] = {read_cmd,
					(number >> 8) & 0xFF, // high
					(number     ) & 0xFF, // low
				};
			dc_status_t rc = oceanic_atom2_transfer (device, command, sizeof (command), ACK, device->cache, pagesize, crc_size);
			if (rc != DC_STATUS_SUCCESS)
				return rc;

			// Cache the page.
			device->cached_page = page;
			device->cached_highmem = highmem;
		}

		unsigned int offset = address % pagesize;
		unsigned int length = pagesize - offset;
		if (nbytes + length > size)
			length = size - nbytes;

		memcpy (data, device->cache + offset, length);

		nbytes += length;
		address += length;
		data += length;
	}

	return DC_STATUS_SUCCESS;
}


static dc_status_t
oceanic_atom2_device_write (dc_device_t *abstract, unsigned int address, const unsigned char data[], unsigned int size)
{
	oceanic_atom2_device_t *device = (oceanic_atom2_device_t*) abstract;

	if ((address % PAGESIZE != 0) ||
		(size    % PAGESIZE != 0))
		return DC_STATUS_INVALIDARGS;

	// Invalidate the cache.
	device->cached_page = INVALID;
	device->cached_highmem = INVALID;

	unsigned int nbytes = 0;
	while (nbytes < size) {
		// Prepare to write the package.
		unsigned int number = address / PAGESIZE;
		unsigned char prepare[] = {CMD_WRITE,
				(number >> 8) & 0xFF, // high
				(number     ) & 0xFF, // low
			};
		dc_status_t rc = oceanic_atom2_transfer (device, prepare, sizeof (prepare), ACK, NULL, 0, 0);
		if (rc != DC_STATUS_SUCCESS)
			return rc;

		// Write the package.
		unsigned char command[PAGESIZE + 1] = {0};
		memcpy (command, data, PAGESIZE);
		command[PAGESIZE] = checksum_add_uint8 (command, PAGESIZE, 0x00);
		rc = oceanic_atom2_transfer (device, command, sizeof (command), ACK, NULL, 0, 0);
		if (rc != DC_STATUS_SUCCESS)
			return rc;

		/* No answer, increment sequence number manually */
		device->sequence++;

		nbytes += PAGESIZE;
		address += PAGESIZE;
		data += PAGESIZE;
	}

	return DC_STATUS_SUCCESS;
}<|MERGE_RESOLUTION|>--- conflicted
+++ resolved
@@ -206,39 +206,18 @@
 	{"REACPRO2 \0\0 512K"},
 };
 
-// Like the i770R, there's some extended pattern for the last
-// four digits. The serial communication apparently says "2048"
-// for this, but the BLE version says "0001".
-//
-// The middle two digits are the FW version or something,
 static const oceanic_common_version_t oceanic_proplusx_version[] = {
 	{"OCEANOCX \0\0 \0\0\0\0"},
-<<<<<<< HEAD
-=======
 };
 
 static const oceanic_common_version_t aqualung_i770r_version[] = {
 	{"AQUA770R \0\0 \0\0\0\0"},
->>>>>>> f65e3cf3
 };
 
 static const oceanic_common_version_t aeris_a300cs_version[] = {
 	{"AER300CS \0\0 2048"},
 	{"OCEANVTX \0\0 2048"},
 	{"AQUAI750 \0\0 2048"},
-};
-
-// Not 100% sure what the pattern is.
-// I've seen:
-//
-//   "AQUA770R 1A 0001"
-//   "AQUA770R 1A 0090"
-//
-// from the same dive computer. On other ones, it's
-// apparently the two middle digits that change, on
-// the i770R it might be all of them.
-static const oceanic_common_version_t aqualung_i770r_version[] = {
-	{"AQUA770R \0\0 \0\0\0\0"},
 };
 
 static const oceanic_common_version_t aqualung_i450t_version[] = {
@@ -760,11 +739,7 @@
 
 
 static dc_status_t
-<<<<<<< HEAD
-oceanic_atom2_serial_transfer (oceanic_atom2_device_t *device, const unsigned char command[], unsigned int csize, unsigned char answer[], unsigned int asize, unsigned int crc_size)
-=======
 oceanic_atom2_transfer (oceanic_atom2_device_t *device, const unsigned char command[], unsigned int csize, unsigned char ack, unsigned char answer[], unsigned int asize, unsigned int crc_size)
->>>>>>> f65e3cf3
 {
 	// Send the command to the device. If the device responds with an
 	// ACK byte, the command was received successfully and the answer
@@ -795,202 +770,6 @@
 }
 
 /*
-<<<<<<< HEAD
- * The BLE GATT packet size is up to 20 bytes and the format is:
- *
- * byte 0: <0xCD>
- *         Seems to always have this value. Don't ask what it means
- * byte 1: <d 1 c s s s s s>
- *          d=0 means "command", d=1 means "reply from dive computer"
- *          1 is always set, afaik
- *          c=0 means "last packet" in sequence, c=1 means "more packets coming"
- *          sssss is a 5-bit sequence number for packets
- * byte 2: <cmd seq>
- *          starts at 0 for the connection, incremented for each command
- * byte 3: <length of data>
- *          1-16 bytes of data per packet.
- * byte 4..n: <data>
- */
-static dc_status_t
-oceanic_atom2_ble_write(oceanic_atom2_device_t *device, const unsigned char command[], unsigned int csize)
-{
-	unsigned char buf[20];
-	unsigned char cmd_seq = device->sequence;
-	unsigned char pkt_seq;
-
-	pkt_seq = 0;
-	while (csize) {
-		dc_status_t ret;
-		unsigned char status = 0x40;
-		unsigned int cpartial = csize;
-		if (cpartial > 16) {
-			cpartial = 16;
-			status |= 0x20;
-		}
-		buf[0] = 0xcd;
-		buf[1] = status | (pkt_seq & 31);
-		buf[2] = cmd_seq;
-		buf[3] = cpartial;
-		memcpy(buf+4, command, cpartial);
-		command += cpartial;
-		csize -= cpartial;
-		ret = dc_iostream_write(device->iostream, buf, 4+cpartial, NULL);
-		if (ret != DC_STATUS_SUCCESS)
-			return ret;
-		pkt_seq++;
-	}
-	return DC_STATUS_SUCCESS;
-}
-
-static dc_status_t
-oceanic_atom2_ble_read(oceanic_atom2_device_t *device, unsigned char **result_p, unsigned int *size_p)
-{
-	unsigned char *result = NULL;
-	unsigned int size = 0, allocated = 0;
-	unsigned char buf[20];
-	unsigned char cmd_seq = device->sequence;
-	unsigned char pkt_seq;
-	dc_status_t ret = DC_STATUS_SUCCESS;
-
-	pkt_seq = 0;
-	for (;;) {
-		unsigned char status, expect;
-		size_t transferred = 0;
-		ret = dc_iostream_read(device->iostream, buf, sizeof(buf), &transferred);
-		if (ret != DC_STATUS_SUCCESS)
-			break;
-
-		ret = DC_STATUS_IO;
-		if (transferred < 5 || transferred > 20) {
-			ERROR(device->base.base.context, "Odd BLE packet size %zd", transferred);
-			break;
-		}
-		if (buf[0] != 0xcd)
-			ERROR(device->base.base.context, "Odd first byte (got '%02x', expected 'cd'", buf[0]);
-
-		// Verify status byte
-		expect = 0xc0;
-		expect |= (pkt_seq & 31);
-		status = buf[1];
-		if ((status & ~0x20) != expect)
-			ERROR(device->base.base.context, "Odd status byte (got '%02x', expected '%02x'", buf[1], expect);
-
-		// Verify command sequence byte
-		expect = cmd_seq;
-		if (buf[2] != expect)
-			ERROR(device->base.base.context, "Odd cmd sequence byte (got '%02x', expected '%02x'", buf[2], expect);
-
-		// Verify length byte
-		expect = buf[3];
-		if (expect < 1 || expect > 16) {
-			ERROR(device->base.base.context, "Odd reply size byte (got %d, expected 1..16", buf[3]);
-			break;
-		}
-
-		if (transferred < 4+expect) {
-			ERROR(device->base.base.context, "Packet too small (got %zd bytes, expected at least %d bytes)", transferred, 4+expect);
-			break;
-		}
-
-		if (size + expect > allocated) {
-			unsigned int newsize = size + expect + 100;
-			unsigned char *newalloc = realloc(result, newsize);
-			if (!newalloc) {
-				ret = DC_STATUS_NOMEMORY;
-				break;
-			}
-			result = newalloc;
-			allocated = newsize;
-		}
-
-		memcpy(result + size, buf+4, expect);
-		size += expect;
-		pkt_seq++;
-
-		/* More packets? */
-		if (status & 0x20)
-			continue;
-
-		ret = DC_STATUS_SUCCESS;
-		break;
-	}
-
-	if (ret != DC_STATUS_SUCCESS) {
-		free(result);
-		size = 0;
-		result = NULL;
-	}
-	*result_p = result;
-	*size_p = size;
-	return ret;
-}
-
-/*
- * Transfer a command and optionally read return data.
- *
- * NOTE! The NUL byte at the end of a command is a serial transfer thing,
- * and we remove it. The correct thing to do would be to add it on the
- * serial transfer side instead (or perhaps not send it at all, Jef says
- * it may be historical), but right now I've tried to minimize the changes
- * that the BLE transfer code made to the code, so instead this tries to
- * just skip the extraneous byte.
- */
-static dc_status_t
-oceanic_atom2_ble_transfer (oceanic_atom2_device_t *device, const unsigned char command[], unsigned int csize, unsigned char answer[], unsigned int asize, unsigned int crc_size)
-{
-	unsigned char buf[20];
-	unsigned char cmd_seq = device->sequence;
-	unsigned char pkt_seq;
-	dc_status_t ret = DC_STATUS_SUCCESS;
-	int retry = 3;
-
-	/*
-	 * The serial commands have a NUL byte at the end. It's bogus.
-	 * It should be added on the serial transfer side, not removed
-	 * here.
-	 */
-	if (csize > 1 && csize < 8 && !command[csize-1])
-		csize--;
-
-retry:
-	if (--retry < 0)
-		return ret;
-
-	ret = oceanic_atom2_ble_write(device, command, csize);
-	if (ret != DC_STATUS_SUCCESS)
-		return ret;
-
-	pkt_seq = 0;
-	if (answer) {
-		unsigned char *buf;
-		unsigned int size;
-		ret = oceanic_atom2_ble_read(device, &buf, &size);
-		if (ret != DC_STATUS_SUCCESS)
-			goto retry;
-		if (size > asize && buf[0] == ACK) {
-			memcpy(answer, buf+1, asize);
-			device->sequence++;
-		} else {
-			ERROR(device->base.base.context, "Result too small: got %d bytes, expected at least %d bytes", size, asize+1);
-			ret = DC_STATUS_IO;
-			goto retry;
-		}
-		free(buf);
-	}
-
-	return ret;
-}
-
-static dc_status_t
-oceanic_atom2_transfer (oceanic_atom2_device_t *device, const unsigned char command[], unsigned int csize, unsigned char answer[], unsigned int asize, unsigned int crc_size)
-{
-	if (dc_iostream_get_transport(device->iostream) == DC_TRANSPORT_BLE)
-		return oceanic_atom2_ble_transfer(device, command, csize, answer, asize, crc_size);
-
-	return oceanic_atom2_serial_transfer(device, command, csize, answer, asize, crc_size);
-}
-
-=======
  * The BLE communication sends a handshake packet that seems
  * to be a passphrase based on the BLE name of the device
  * (more specifically the serial number encoded in the name).
@@ -1000,7 +779,6 @@
  *    < 8 bytes of passphrase >
  *    one-byte checksum of the passphrase.
  */
->>>>>>> f65e3cf3
 static dc_status_t
 oceanic_atom2_ble_handshake(oceanic_atom2_device_t *device)
 {
@@ -1265,55 +1043,9 @@
 	if (rc != DC_STATUS_SUCCESS)
 		return rc;
 
-	/* No answer: increment sequence number manually */
-	device->sequence++;
 	return DC_STATUS_SUCCESS;
 }
 
-/*
- * The BLE communication sends a handshake packet that seems
- * to be a passphrase based on the BLE name of the device
- * (more specifically the serial number encoded in the name).
- *
- * The packet format is:
- *    0xe5
- *    < 8 bytes of passphrase >
- *    one-byte checksum of the passphrase.
- */
-static dc_status_t
-oceanic_atom2_send_ble_handshake(oceanic_atom2_device_t *device)
-{
-	unsigned char handshake[10] = { 0xe5, }, ack[1];
-	const char *bt_name = dc_iostream_get_name(device->iostream);
-
-	/*
-	 * Allow skipping the handshake if no name. But the download will
-	 * likely fail.
-	 *
-	 * The format of the name is something like 'FQ001124', where the
-	 * two first letters indicate the kind of device it is, and the
-	 * six digits are the serial number.
-	 *
-	 * Jef theorizes that 'FQ' in hexadecimal is 0x4651, which is
-	 * the model number of the i770R.
-	 */
-	if (!bt_name || strlen(bt_name) < 8)
-		return DC_STATUS_SUCCESS;
-
-	/* Turn ASCII numbers into just raw byte values */
-	for (int i = 0; i < 6; i++)
-		handshake[i+1] = bt_name[i+2] - '0';
-
-	/* Add simple checksum */
-	handshake[9] = checksum_add_uint8(handshake+1, 8, 0x00);
-
-	/*
-	 * .. and send it off.
-	 *
-	 * NOTE! We don't expect any data back, but we do want the ACK.
-	 */
-	return oceanic_atom2_ble_transfer(device, handshake, sizeof(handshake), ack, 0, 0);
-}
 
 dc_status_t
 oceanic_atom2_device_version (dc_device_t *abstract, unsigned char data[], unsigned int size)
@@ -1331,16 +1063,7 @@
 	if (rc != DC_STATUS_SUCCESS)
 		return rc;
 
-<<<<<<< HEAD
-	memcpy (data, answer, PAGESIZE);
-
-	if (dc_iostream_get_transport(device->iostream) == DC_TRANSPORT_BLE)
-		rc = oceanic_atom2_send_ble_handshake(device);
-
-	return rc;
-=======
 	return DC_STATUS_SUCCESS;
->>>>>>> f65e3cf3
 }
 
 
@@ -1459,9 +1182,6 @@
 		if (rc != DC_STATUS_SUCCESS)
 			return rc;
 
-		/* No answer, increment sequence number manually */
-		device->sequence++;
-
 		nbytes += PAGESIZE;
 		address += PAGESIZE;
 		data += PAGESIZE;
