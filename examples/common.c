--- conflicted
+++ resolved
@@ -91,14 +91,13 @@
 	{"idive",       DC_FAMILY_DIVESYSTEM_IDIVE,    0x03},
 	{"cochran",     DC_FAMILY_COCHRAN_COMMANDER,   0},
 	{"divecomputereu", DC_FAMILY_TECDIVING_DIVECOMPUTEREU, 0},
+	{"mclean",      DC_FAMILY_MCLEAN_EXTREME,      0},
+	{"lynx",        DC_FAMILY_LIQUIVISION_LYNX,    0},
+
+	// Not merged upstream yet
 	{"descentmk1",  DC_FAMILY_GARMIN,              0},
 	{"cosmiq",      DC_FAMILY_DEEPBLU,             0},
-	{"mclean",      DC_FAMILY_MCLEAN_EXTREME,      0},
-<<<<<<< HEAD
 	{"oceans",	DC_FAMILY_OCEANS_S1,           0},
-=======
-	{"lynx",        DC_FAMILY_LIQUIVISION_LYNX,    0},
->>>>>>> 9dace578
 };
 
 static const transport_table_t g_transports[] = {
@@ -108,6 +107,8 @@
 	{"irda",      DC_TRANSPORT_IRDA},
 	{"bluetooth", DC_TRANSPORT_BLUETOOTH},
 	{"ble",       DC_TRANSPORT_BLE},
+
+	// Not merged upstream yet
 	{"usbstorage",DC_TRANSPORT_USBSTORAGE},
 };
 
@@ -582,9 +583,11 @@
 		return dctool_irda_open (iostream, context, descriptor, devname);
 	case DC_TRANSPORT_BLUETOOTH:
 		return dctool_bluetooth_open (iostream, context, descriptor, devname);
+	default:
+		return DC_STATUS_UNSUPPORTED;
+
+	// Not merged upstream yet
 	case DC_TRANSPORT_USBSTORAGE:
 		return dc_usb_storage_open (iostream, context, devname);
-	default:
-		return DC_STATUS_UNSUPPORTED;
 	}
 }